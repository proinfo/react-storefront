{
  "lerna": "2.11.0",
  "packages": [
    "packages/*"
  ],
<<<<<<< HEAD
  "version": "5.2.4",
=======
  "version": "5.6.3",
>>>>>>> 533fb536
  "npmClient": "yarn",
  "useWorkspaces": true
}<|MERGE_RESOLUTION|>--- conflicted
+++ resolved
@@ -3,11 +3,7 @@
   "packages": [
     "packages/*"
   ],
-<<<<<<< HEAD
-  "version": "5.2.4",
-=======
   "version": "5.6.3",
->>>>>>> 533fb536
   "npmClient": "yarn",
   "useWorkspaces": true
 }