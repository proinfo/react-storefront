# React Storefront

Build and deploy e-commerce progressive web apps in record time.

[Full Guides, API Documentation, and Examples](https://pwa.moovweb.com/)

# Example Site

[Example Site Built with React Storefront](https://react-storefront-boilerplate.moovweb.cloud)

You can create a local copy of this site using `create-react-storefront` to use as a starting point for your own site:

```
npm install -g create-react-storefront
create-react-storefront my-site
```

## License

All rights reserved.

## Contributing

To contribute to react-storefront:

1. Make a branch from `master`
2. Make your changes
3. Add tests
4. Verify all tests pass by running `yarn test`
5. Add an item to the Change Log in readme.md.  Use your best judgement as to whether your change is a patch, minor release, or major release.  We'll ensure that the correct version number is assigned before it is released.
6. Create a PR.

## Development

First, clone the repo and run yarn to install dependencies

```
yarn
```

To use your local copy of react-storefront when developing apps, in your clone of this repo, run:

```
yarn link:all
```

To automatically transpile your code when you make changes, run:

```
yarn watch
```

Then, in your app's root directory run:

```
npm link react-storefront && npm link babel-plugin-react-storefront && npm link react-storefront-moov-xdn && npm link react-storefront-middleware
```

## Publishing

To publish a release, run:

```
yarn release
```

## Changelog

<<<<<<< HEAD
### 6.0.3

* Properly handle vendor chunks for components shared between pages.

### 6.0.2

* Fixed a bug causing the Filter component's apply button to be hidden on iOS.

### 6.0.1

* Corrected some out-of-date peerDependencies.

### 6.0.0

* Upgraded to mobx 4 and mobx-state-tree 3
* Upgraded to babel 7
* Upgraded to webpack 4
* Upgraded to material-ui@3.8.1
=======
### 5.9.0

* Removed proxy-polyfill, which was causing errors when using analytics in IE11. If you plan to support IE11 and use analytics, you must call `analytics.fire('eventName', data)` instead of the proxied methods like `analytics.eventName(data)`.
>>>>>>> 6b8bca26

### 5.8.2

* Fixed a bug causing the Filter component's apply button to be hidden on iOS.

### 5.8.1

* Switch Webpack Bundle Analyzer to static mode so that analysis can be saved by CI

### 5.8.0

* Added a `state` field to `BreadcrumbModel` so that state can be passed to skeletons when the user clicks on a breadcrumb.
* Added support for setting bundle analyzer mode using `ANALYZER_MODE` env variable.

### 5.7.1

* Fixed case error with importing lodash/isFunction in Router.

### 5.7.0

* Added `cookie` helper method to `Response`
* Replaced regular `<iframe>` with `<amp-iframe>` when rendering AMP.
* Replaced YouTube `<iframe>` with `<amp-youtube>` when rendering AMP.
* Removed extra padding at the bottom of the Drawer component.
* Improved accessibility of QuantitySelector and ButtonSelector.

### 5.6.3

* Improved error handling for SSR.

### 5.6.2

* Fix layout issue with Filter title bar.
* Added warning for setting cookies on cached route

### 5.6.1

* Fix for production webpack builds with no options

### 5.6.0

* Fix errors in SearchResultModelBase when filtering after paging.
* Runs `yarn link:all` during CI builds to ensure that linking will work properly.
* Transition to PWA and open filter/sort from AMP.
* Added `variant="drawer|menu"` to `FilterButton`.  The default is "`drawer`".

### 5.5.0

* Added `envVariables` to webpack server options
* Added ability to set asset path base

### 5.4.0

* Added `itemRenderer` prop to `Menu`

### 5.3.2

* Fixes an issue with Chrome 71 which prevents async loading of scripts by the service worker.

### 5.3.1

* Fix bugs related to production builds

### 5.3.0

* Code is now transpiled to ES5 before publishing
* Bundle size reduced by about 20%
* Can now run your build with an environment variable `ANALYZE=true` to see client build stats in your browser.

### 5.2.4

* Fixed a bug with sending redirects in response to POST requests from AMP.

### 5.2.3

* Prevents errors when webpack's OpenBrowserPlugin fails

### 5.2.2

* Fixed bug where all analytics targets would result in AMP event triggers being rendered, even if they don't support AMP.
* Removed some unused dependencies.

### 5.2.1

* Fixed vertical alignment of + / - icons in QuantiySelector

### 5.2.0

* You can now display the main menu on the right by setting `<AppBar menuAlign="right"/>` and `<Menu align="right"/>`.
* You can disable the "menu" label below the main menu button by setting `<AppBar menuIconProps={{ label: false }}/>`
* You can now provide a custom eslint config for webpack client and server builds.
* Fix bug where an empty popup would show when the user hovers over a NavTab without a menu on desktop.

### 5.1.1

* Fixed error when attempting to redirect from http to https.

### 5.1.0

* Added x-rsf-response-type and x-rsf-handler headers
* TabPanel's onChange prop no longer requires selected to be controlled.

### 5.0.4

* TabPanel is now controllable via a new `onChange` prop.
* Fixed bug in Container that would cause horizontal scrollbars to display on the window body.

### 5.0.3

* Fix CSS syntax error in LoadMask that could cause CSS not to load properly app-wide
* Reduce latency when serving static assets

### 5.0.2

* Corrected peerDependencies by adding "react-transition-group" and removing "react-css-transition-group"

### 5.0.1

* Improved performance of page transitions by setting `app.loading` to `true` in `PageLink` to eliminate a reconciliation cycle.
* The service worker now excludes mp4 videos from the catch-all runtime route to work around a known issue with videos and service workers in Safari.

### 5.0.0

* Upgrade to Material UI 3
* Improved responsive capabilities of many components
* NavTabs can now have menus
* Menu icon is now animated

### 4.10.1

* Added option to override selectedIndex in ImageSwitcher

### 4.10.0

* AMP analytics event data is now automatically generated based on configured targets.
* Added support for pageview events in AMP.
* Adds support for res.arrayBuffer() to react-storefront's internal fetch implementation.  This allows developers to fetch binary data as a buffer.

### 4.9.0

* Prefetching now ramps up over the course of 25 minutes by default to ease the load on servers after clearing the cache during deployment

* Removes some assets from the precache manifest that don't need to be prefetched.

### 4.8.1

* You can now set a custom content-type using `response.set('content-type', contentType)`.

### 4.8.0

* You can now override `<meta>` tags using `react-helmet`.

* Now throws an error in development when a cache handler runs during non-GET request

* Removes set-cookie headers when route has a cache handler with server maxAgeSeconds > 0.

* Automatically caches all proxied images and fonts for a day

### 4.7.0

* ExpandableSection's expanded state can now be controlled via an expanded prop

### 4.6.2

* Fixed bug with Referrer-Policy header.

### 4.6.1

* Added Referrer-Policy: no-referrer-when-downgrade response header

### 4.6.0

* Added `response.json()` helper method for sending JSON data
* Fixed ShowMore infinity scrolling bug

### 4.5.1

* Added `X-Frame-Options: SAMEORIGIN` response header by default.

### 4.5.0

* `response.redirect(url, status)` no longer requires you to call response.send() afterwards. 
* Fixed bug where `<Image lazy/>` and `<Link prefetch="visible"/>` elements would eager fetch when hidden by upgrading react-visibility-sensor.

### 4.4.2

* Fixed XXS vulnerability where code could be injected via the URL into the canonical link tag.

### 4.4.1

* Moved proxy-polyfill to dependencies.

### 4.4.0

* Static assets are now cached at the network edge.
* s-maxage is now only removed when there is no outer edge cache.

### 4.3.0

* Added `anchorProps` to Link
* Added analytics support for IE9+ via the addition of proxy-polyfill

### 4.2.0

* Added onSuccess prop to `Track`
* Prefetching now automatically resumes once page navigation is complete.

### 4.1.0

 * Added `ProductModelBase.basePrice`
 * `ProductModelBase.price` is now a view that returns the `price` of the selected size or, if not present, the `basePrice`.
 * `ButtonSelector` can now display a CSS color code instead of an image via the new `color` field on `OptionModelBase`
 * `ButtonSelector` can now be configured to display a strike through when disabled by setting `strikeThroughDisabled`.  The angle can be controlled via `strikeThroughAngle`.

### 4.0.0

* Renamed to react-storefront and published on npmjs.org
* Routes now automatically fire pageView analytics events.  The `track` handler module has been removed
* The new `<Track>` component let's you track interactions with analytics declaratively.
* CommerceAnalyticsTarget and all subclasses have been moved to a separate package called 'moov-pwa-analytics'
* Many methods of CommerceAnalyticsTarget have a new signature.  All event methods now take a single options object.  Please check your calls to methods on `react-storefront/analytics` to make sure they match the updated signatures.
* Built in models in `react-storefront/model` no longer fire analytics events.  Analytics events are only fired front components.
* AMP analytics are now supported.

### 3.2.0

* You can now return state objects from `proxyUpstream` handlers to render the PWA.  Return null or undefined to render the proxied page.

### 3.1.0

* Skeletons are no longer fullscreen.  Pages remain hidden while `app.loading` is `true`, instead of being covered by the LoadMask/Skeleton.

### 3.0.0

* Pages now keeps one page of each type hidden in the DOM to make navigating back and forward much faster.  
* AppModelBase.applyState has been optimized to minimize rerendering of observer components.
* ResponsiveTiles has been optimized to render faster.

### 2.6

* Renamed Breadcrumbs component to BackNav.  It no longer tags an array of breadcrumbs, it now takes a single url and text.

* Created a new Breadcrumbs component for displaying multiple breadcrumbs.

### 2.5

* The request parameter passed to fromServer handlers has been refactored.  The "path" property has been deprecated in favor of separate "pathname" and "search" properties.
* Added a new `UpdateNotification` component that notifies the user when a new version of the app is available.
* The service worker will now only load HTML from the cache when coming from AMP or when launching from the homescreen.

### 2.4

* Adds the ability to reuse product thumbnails as the main product image in the PDP skeleton when navigating from PLP to PDP.

### 2.3.1

* Fixed `Link` bug which formatted URL's incorrectly
* Fixed issue where prefetched results are deleted when new SW is installed

### 2.3

* Added `SearchDrawer`, which replaces `SearchPopup`.

### 2.2

* You can now perfect proxy and transform pages from the upstream site using the new `proxyUpstream` handler. As a result, support for `requestHeaderTransform({ fallbackToAdapt: true })` has been removed.  Instead, simple add a `fallback(proxyUpstream())` handler to your router.

### 2.1

* Improved error handling with react-redbox and sourcemapped stacktraces for server-side errors
* Added react error boundary to catch errors while rendering and display a component stack trace.
* Automatically relay `set-cookie` headers from `fetch` calls to upstream APIs when not caching on the server.
* Added `fetchWithCookies` to automatically forward all cookies when calling upstream APIs.

### 2.0

* Support for moovsdk
* Refactored handler signature to `handler(params, request, response)`
* Renamed `ShowMoreButton` to `ShowMore` and added `infiniteScroll` prop
* Functionality for moov_edge_request_transform, moov_edge_response_transform, moov_request_header_transform, index, and moov_response_header transform are not standardized in `platform/*` modules.
* `moov-react-dev-server` is no longer needed
* new `ButtonSelector` component for color and size selections
* App state is automatically recorded in `window.history.state` so back and forward transitions are instantaneous.
* AMP Form POST is now supported and multipart encoded request bodies are parsed automatically.
* Added `Skeleton` components for creating custom loading skeletons
<|MERGE_RESOLUTION|>--- conflicted
+++ resolved
@@ -66,7 +66,10 @@
 
 ## Changelog
 
-<<<<<<< HEAD
+### 6.1.0
+
+* Removed proxy-polyfill, which was causing errors when using analytics in IE11. If you plan to support IE11 and use analytics, you must call `analytics.fire('eventName', data)` instead of the proxied methods like `analytics.eventName(data)`.
+
 ### 6.0.3
 
 * Properly handle vendor chunks for components shared between pages.
@@ -85,11 +88,10 @@
 * Upgraded to babel 7
 * Upgraded to webpack 4
 * Upgraded to material-ui@3.8.1
-=======
+
 ### 5.9.0
 
 * Removed proxy-polyfill, which was causing errors when using analytics in IE11. If you plan to support IE11 and use analytics, you must call `analytics.fire('eventName', data)` instead of the proxied methods like `analytics.eventName(data)`.
->>>>>>> 6b8bca26
 
 ### 5.8.2
 
