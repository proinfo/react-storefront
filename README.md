--- conflicted
+++ resolved
@@ -66,15 +66,13 @@
 
 ## Changelog
 
-<<<<<<< HEAD
 ### 6.2.0
 
 * Added `searchButtonVariant` and `showClearButton` props to `SearchDrawer` to give you greater control over the behavior of the search input.
-=======
+
 ### 6.1.1
 
 * Fix a bug that resulted in an error from mst-middleware about rendering circular JSON when the user opens the main menu.
->>>>>>> a7dea097
 
 ### 6.1.0
 
