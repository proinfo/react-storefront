# React Storefront

Build and deploy e-commerce progressive web apps in record time.

[Full Guides, API Documentation, and Examples](https://pwa.moovweb.com/)

## License

All rights reserved.

## Changelog

<<<<<<< HEAD
### 4.6.0

* Added `response.json()` helper method for sending JSON data
=======
### 4.5.2

* Fixed ShowMore infinity scrolling bug
>>>>>>> a6c955d1

### 4.5.1

* Added `X-Frame-Options: SAMEORIGIN` response header by default.

### 4.5.0

* `response.redirect(url, status)` no longer requires you to call response.send() afterwards. 
* Fixed bug where `<Image lazy/>` and `<Link prefetch="visible"/>` elements would eager fetch when hidden by upgrading react-visibility-sensor.

### 4.4.2

* Fixed XXS vulnerability where code could be injected via the URL into the canonical link tag.

### 4.4.1

* Moved proxy-polyfill to dependencies.

### 4.4.0

* Static assets are now cached at the network edge.
* s-maxage is now only removed when there is no outer edge cache.

### 4.3.0

* Added `anchorProps` to Link
* Added analytics support for IE9+ via the addition of proxy-polyfill

### 4.2.0

* Added onSuccess prop to `Track`
* Prefetching now automatically resumes once page navigation is complete.

### 4.1.0

 * Added `ProductModelBase.basePrice`
 * `ProductModelBase.price` is now a view that returns the `price` of the selected size or, if not present, the `basePrice`.
 * `ButtonSelector` can now display a CSS color code instead of an image via the new `color` field on `OptionModelBase`
 * `ButtonSelector` can now be configured to display a strike through when disabled by setting `strikeThroughDisabled`.  The angle can be controlled via `strikeThroughAngle`.

### 4.0.0

* Renamed to react-storefront and published on npmjs.org
* Routes now automatically fire pageView analytics events.  The `track` handler module has been removed
* The new `<Track>` component let's you track interactions with analytics declaratively.
* CommerceAnalyticsTarget and all subclasses have been moved to a separate package called 'moov-pwa-analytics'
* Many methods of CommerceAnalyticsTarget have a new signature.  All event methods now take a single options object.  Please check your calls to methods on `react-storefront/analytics` to make sure they match the updated signatures.
* Built in models in `react-storefront/model` no longer fire analytics events.  Analytics events are only fired front components.
* AMP analytics are now supported.

### 3.2.0

* You can now return state objects from `proxyUpstream` handlers to render the PWA.  Return null or undefined to render the proxied page.

### 3.1.0

* Skeletons are no longer fullscreen.  Pages remain hidden while `app.loading` is `true`, instead of being covered by the LoadMask/Skeleton.

### 3.0.0

* Pages now keeps one page of each type hidden in the DOM to make navigating back and forward much faster.  
* AppModelBase.applyState has been optimized to minimize rerendering of observer components.
* ResponsiveTiles has been optimized to render faster.

### 2.6

* Renamed Breadcrumbs component to BackNav.  It no longer tags an array of breadcrumbs, it now takes a single url and text.

* Created a new Breadcrumbs component for displaying multiple breadcrumbs.

### 2.5

* The request parameter passed to fromServer handlers has been refactored.  The "path" property has been deprecated in favor of separate "pathname" and "search" properties.
* Added a new `UpdateNotification` component that notifies the user when a new version of the app is available.
* The service worker will now only load HTML from the cache when coming from AMP or when launching from the homescreen.

### 2.4

* Adds the ability to reuse product thumbnails as the main product image in the PDP skeleton when navigating from PLP to PDP.

### 2.3.1

* Fixed `Link` bug which formatted URL's incorrectly
* Fixed issue where prefetched results are deleted when new SW is installed

### 2.3

* Added `SearchDrawer`, which replaces `SearchPopup`.

### 2.2

* You can now perfect proxy and transform pages from the upstream site using the new `proxyUpstream` handler. As a result, support for `requestHeaderTransform({ fallbackToAdapt: true })` has been removed.  Instead, simple add a `fallback(proxyUpstream())` handler to your router.

### 2.1

* Improved error handling with react-redbox and sourcemapped stacktraces for server-side errors
* Added react error boundary to catch errors while rendering and display a component stack trace.
* Automatically relay `set-cookie` headers from `fetch` calls to upstream APIs when not caching on the server.
* Added `fetchWithCookies` to automatically forward all cookies when calling upstream APIs.

### 2.0

* Support for moovsdk
* Refactored handler signature to `handler(params, request, response)`
* Renamed `ShowMoreButton` to `ShowMore` and added `infiniteScroll` prop
* Functionality for moov_edge_request_transform, moov_edge_response_transform, moov_request_header_transform, index, and moov_response_header transform are not standardized in `platform/*` modules.
* `moov-react-dev-server` is no longer needed
* new `ButtonSelector` component for color and size selections
* App state is automatically recorded in `window.history.state` so back and forward transitions are instantaneous.
* AMP Form POST is now supported and multipart encoded request bodies are parsed automatically.
* Added `Skeleton` components for creating custom loading skeletons

## Development

### Linking from Projects

To use your local copy of react-storefront when developing Moov PWA projects, in your clone of this repo, run:

```
yarn install
cd packages/react-storefront
yarn link
```

Then, in your project run:

```
yarn link react-storefront
```<|MERGE_RESOLUTION|>--- conflicted
+++ resolved
@@ -10,15 +10,10 @@
 
 ## Changelog
 
-<<<<<<< HEAD
 ### 4.6.0
 
 * Added `response.json()` helper method for sending JSON data
-=======
-### 4.5.2
-
 * Fixed ShowMore infinity scrolling bug
->>>>>>> a6c955d1
 
 ### 4.5.1
 
