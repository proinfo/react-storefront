--- conflicted
+++ resolved
@@ -61,11 +61,8 @@
 
 ### 5.7.0
 
-<<<<<<< HEAD
 * Removed extra padding at the bottom of the Drawer component.
-=======
 * Improved accessibility of QuantitySelector and ButtonSelector.
->>>>>>> df01b607
 
 ### 5.6.3
 
