--- conflicted
+++ resolved
@@ -61,15 +61,12 @@
 
 ### 5.7.0
 
-<<<<<<< HEAD
 #### Added
 
-* Replace regular `<iframe>` with `<amp-iframe>` in an arbitrary text content
-* Replace YouTube `<iframe>` with `<amp-youtube>` in an arbitrary text content
-=======
+* Replaced regular `<iframe>` with `<amp-iframe>` when rendering AMP.
+* Replaced YouTube `<iframe>` with `<amp-youtube>` when rendering AMP.
 * Removed extra padding at the bottom of the Drawer component.
 * Improved accessibility of QuantitySelector and ButtonSelector.
->>>>>>> c9e64cd6
 
 ### 5.6.3
 
