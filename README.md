# React Storefront

Build and deploy e-commerce progressive web apps in record time.

[Full Guides, API Documentation, and Examples](https://pwa.moovweb.com/)

# Example Site

[Example Site Built with React Storefront](https://react-storefront-boilerplate.moovweb.cloud)

You can create a local copy of this site using `create-react-storefront` to use as a starting point for your own site:

```
npm install -g create-react-storefront
create-react-storefront my-site
```

## License

All rights reserved.

## Contributing

To contribute to react-storefront:

1. Make a branch from `master`
2. Make your changes
3. Add tests
4. Verify all tests pass by running `yarn test`
5. Add an item to the Change Log in readme.md.  Use your best judgement as to whether your change is a patch, minor release, or major release.  We'll ensure that the correct version number is assigned before it is released.
6. Create a PR.

## Development

First, clone the repo and run yarn to install dependencies

```
yarn
```

To use your local copy of react-storefront when developing apps, in your clone of this repo, run:

```
yarn link:all
```

To automatically transpile your code when you make changes, run:

```
yarn watch
```

Then, in your app's root directory run:

```
npm link react-storefront && npm link babel-plugin-react-storefront && npm link react-storefront-moov-xdn && npm link react-storefront-middleware
```

## Publishing

To publish a release, run:

```
yarn release
```

## Changelog

<<<<<<< HEAD
### 6.0.1

* Corrected some out-of-date peerDependencies.

### 6.0.0

* Upgraded to mobx 4 and mobx-state-tree 3
* Upgraded to babel 7
* Upgraded to webpack 4
* Upgraded to material-ui@3.8.1
=======
### 5.8.2

* Fixed a bug causing the Filter component's apply button to be hidden on iOS.
>>>>>>> fb9d6096

### 5.8.1

* Switch Webpack Bundle Analyzer to static mode so that analysis can be saved by CI

### 5.8.0

* Added a `state` field to `BreadcrumbModel` so that state can be passed to skeletons when the user clicks on a breadcrumb.
* Added support for setting bundle analyzer mode using `ANALYZER_MODE` env variable.

### 5.7.1

* Fixed case error with importing lodash/isFunction in Router.

### 5.7.0

* Added `cookie` helper method to `Response`
* Replaced regular `<iframe>` with `<amp-iframe>` when rendering AMP.
* Replaced YouTube `<iframe>` with `<amp-youtube>` when rendering AMP.
* Removed extra padding at the bottom of the Drawer component.
* Improved accessibility of QuantitySelector and ButtonSelector.

### 5.6.3

* Improved error handling for SSR.

### 5.6.2

* Fix layout issue with Filter title bar.
* Added warning for setting cookies on cached route

### 5.6.1

* Fix for production webpack builds with no options

### 5.6.0

* Fix errors in SearchResultModelBase when filtering after paging.
* Runs `yarn link:all` during CI builds to ensure that linking will work properly.
* Transition to PWA and open filter/sort from AMP.
* Added `variant="drawer|menu"` to `FilterButton`.  The default is "`drawer`".

### 5.5.0

* Added `envVariables` to webpack server options
* Added ability to set asset path base

### 5.4.0

* Added `itemRenderer` prop to `Menu`

### 5.3.2

* Fixes an issue with Chrome 71 which prevents async loading of scripts by the service worker.

### 5.3.1

* Fix bugs related to production builds

### 5.3.0

* Code is now transpiled to ES5 before publishing
* Bundle size reduced by about 20%
* Can now run your build with an environment variable `ANALYZE=true` to see client build stats in your browser.

### 5.2.4

* Fixed a bug with sending redirects in response to POST requests from AMP.

### 5.2.3

* Prevents errors when webpack's OpenBrowserPlugin fails

### 5.2.2

* Fixed bug where all analytics targets would result in AMP event triggers being rendered, even if they don't support AMP.
* Removed some unused dependencies.

### 5.2.1

* Fixed vertical alignment of + / - icons in QuantiySelector

### 5.2.0

* You can now display the main menu on the right by setting `<AppBar menuAlign="right"/>` and `<Menu align="right"/>`.
* You can disable the "menu" label below the main menu button by setting `<AppBar menuIconProps={{ label: false }}/>`
* You can now provide a custom eslint config for webpack client and server builds.
* Fix bug where an empty popup would show when the user hovers over a NavTab without a menu on desktop.

### 5.1.1

* Fixed error when attempting to redirect from http to https.

### 5.1.0

* Added x-rsf-response-type and x-rsf-handler headers
* TabPanel's onChange prop no longer requires selected to be controlled.

### 5.0.4

* TabPanel is now controllable via a new `onChange` prop.
* Fixed bug in Container that would cause horizontal scrollbars to display on the window body.

### 5.0.3

* Fix CSS syntax error in LoadMask that could cause CSS not to load properly app-wide
* Reduce latency when serving static assets

### 5.0.2

* Corrected peerDependencies by adding "react-transition-group" and removing "react-css-transition-group"

### 5.0.1

* Improved performance of page transitions by setting `app.loading` to `true` in `PageLink` to eliminate a reconciliation cycle.
* The service worker now excludes mp4 videos from the catch-all runtime route to work around a known issue with videos and service workers in Safari.

### 5.0.0

* Upgrade to Material UI 3
* Improved responsive capabilities of many components
* NavTabs can now have menus
* Menu icon is now animated

### 4.10.1

* Added option to override selectedIndex in ImageSwitcher

### 4.10.0

* AMP analytics event data is now automatically generated based on configured targets.
* Added support for pageview events in AMP.
* Adds support for res.arrayBuffer() to react-storefront's internal fetch implementation.  This allows developers to fetch binary data as a buffer.

### 4.9.0

* Prefetching now ramps up over the course of 25 minutes by default to ease the load on servers after clearing the cache during deployment

* Removes some assets from the precache manifest that don't need to be prefetched.

### 4.8.1

* You can now set a custom content-type using `response.set('content-type', contentType)`.

### 4.8.0

* You can now override `<meta>` tags using `react-helmet`.

* Now throws an error in development when a cache handler runs during non-GET request

* Removes set-cookie headers when route has a cache handler with server maxAgeSeconds > 0.

* Automatically caches all proxied images and fonts for a day

### 4.7.0

* ExpandableSection's expanded state can now be controlled via an expanded prop

### 4.6.2

* Fixed bug with Referrer-Policy header.

### 4.6.1

* Added Referrer-Policy: no-referrer-when-downgrade response header

### 4.6.0

* Added `response.json()` helper method for sending JSON data
* Fixed ShowMore infinity scrolling bug

### 4.5.1

* Added `X-Frame-Options: SAMEORIGIN` response header by default.

### 4.5.0

* `response.redirect(url, status)` no longer requires you to call response.send() afterwards. 
* Fixed bug where `<Image lazy/>` and `<Link prefetch="visible"/>` elements would eager fetch when hidden by upgrading react-visibility-sensor.

### 4.4.2

* Fixed XXS vulnerability where code could be injected via the URL into the canonical link tag.

### 4.4.1

* Moved proxy-polyfill to dependencies.

### 4.4.0

* Static assets are now cached at the network edge.
* s-maxage is now only removed when there is no outer edge cache.

### 4.3.0

* Added `anchorProps` to Link
* Added analytics support for IE9+ via the addition of proxy-polyfill

### 4.2.0

* Added onSuccess prop to `Track`
* Prefetching now automatically resumes once page navigation is complete.

### 4.1.0

 * Added `ProductModelBase.basePrice`
 * `ProductModelBase.price` is now a view that returns the `price` of the selected size or, if not present, the `basePrice`.
 * `ButtonSelector` can now display a CSS color code instead of an image via the new `color` field on `OptionModelBase`
 * `ButtonSelector` can now be configured to display a strike through when disabled by setting `strikeThroughDisabled`.  The angle can be controlled via `strikeThroughAngle`.

### 4.0.0

* Renamed to react-storefront and published on npmjs.org
* Routes now automatically fire pageView analytics events.  The `track` handler module has been removed
* The new `<Track>` component let's you track interactions with analytics declaratively.
* CommerceAnalyticsTarget and all subclasses have been moved to a separate package called 'moov-pwa-analytics'
* Many methods of CommerceAnalyticsTarget have a new signature.  All event methods now take a single options object.  Please check your calls to methods on `react-storefront/analytics` to make sure they match the updated signatures.
* Built in models in `react-storefront/model` no longer fire analytics events.  Analytics events are only fired front components.
* AMP analytics are now supported.

### 3.2.0

* You can now return state objects from `proxyUpstream` handlers to render the PWA.  Return null or undefined to render the proxied page.

### 3.1.0

* Skeletons are no longer fullscreen.  Pages remain hidden while `app.loading` is `true`, instead of being covered by the LoadMask/Skeleton.

### 3.0.0

* Pages now keeps one page of each type hidden in the DOM to make navigating back and forward much faster.  
* AppModelBase.applyState has been optimized to minimize rerendering of observer components.
* ResponsiveTiles has been optimized to render faster.

### 2.6

* Renamed Breadcrumbs component to BackNav.  It no longer tags an array of breadcrumbs, it now takes a single url and text.

* Created a new Breadcrumbs component for displaying multiple breadcrumbs.

### 2.5

* The request parameter passed to fromServer handlers has been refactored.  The "path" property has been deprecated in favor of separate "pathname" and "search" properties.
* Added a new `UpdateNotification` component that notifies the user when a new version of the app is available.
* The service worker will now only load HTML from the cache when coming from AMP or when launching from the homescreen.

### 2.4

* Adds the ability to reuse product thumbnails as the main product image in the PDP skeleton when navigating from PLP to PDP.

### 2.3.1

* Fixed `Link` bug which formatted URL's incorrectly
* Fixed issue where prefetched results are deleted when new SW is installed

### 2.3

* Added `SearchDrawer`, which replaces `SearchPopup`.

### 2.2

* You can now perfect proxy and transform pages from the upstream site using the new `proxyUpstream` handler. As a result, support for `requestHeaderTransform({ fallbackToAdapt: true })` has been removed.  Instead, simple add a `fallback(proxyUpstream())` handler to your router.

### 2.1

* Improved error handling with react-redbox and sourcemapped stacktraces for server-side errors
* Added react error boundary to catch errors while rendering and display a component stack trace.
* Automatically relay `set-cookie` headers from `fetch` calls to upstream APIs when not caching on the server.
* Added `fetchWithCookies` to automatically forward all cookies when calling upstream APIs.

### 2.0

* Support for moovsdk
* Refactored handler signature to `handler(params, request, response)`
* Renamed `ShowMoreButton` to `ShowMore` and added `infiniteScroll` prop
* Functionality for moov_edge_request_transform, moov_edge_response_transform, moov_request_header_transform, index, and moov_response_header transform are not standardized in `platform/*` modules.
* `moov-react-dev-server` is no longer needed
* new `ButtonSelector` component for color and size selections
* App state is automatically recorded in `window.history.state` so back and forward transitions are instantaneous.
* AMP Form POST is now supported and multipart encoded request bodies are parsed automatically.
* Added `Skeleton` components for creating custom loading skeletons
<|MERGE_RESOLUTION|>--- conflicted
+++ resolved
@@ -66,7 +66,10 @@
 
 ## Changelog
 
-<<<<<<< HEAD
+### 6.0.2
+
+* Fixed a bug causing the Filter component's apply button to be hidden on iOS.
+
 ### 6.0.1
 
 * Corrected some out-of-date peerDependencies.
@@ -77,11 +80,10 @@
 * Upgraded to babel 7
 * Upgraded to webpack 4
 * Upgraded to material-ui@3.8.1
-=======
+
 ### 5.8.2
 
 * Fixed a bug causing the Filter component's apply button to be hidden on iOS.
->>>>>>> fb9d6096
 
 ### 5.8.1
 
