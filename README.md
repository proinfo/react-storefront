# React Storefront

Build and deploy e-commerce progressive web apps in record time.

[Full Guides, API Documentation, and Examples](https://pwa.moovweb.com/)

# Example Site

[Example Site Built with React Storefront](https://react-storefront-boilerplate.moovweb.cloud)

You can create a local copy of this site using `create-react-storefront` to use as a starting point for your own site:

```
npm install -g create-react-storefront
create-react-storefront my-site
```

## License

All rights reserved.

## Contributing

To contribute to react-storefront:

1. Make a branch from `master`
2. Make your changes
3. Add tests
4. Verify all tests pass by running `yarn test`
5. Add an item to the Change Log in readme.md.  Use your best judgement as to whether your change is a patch, minor release, or major release.  We'll ensure that the correct version number is assigned before it is released.
6. Create a PR.

## Development

First, clone the repo and run yarn to install dependencies

```
yarn
```

To use your local copy of react-storefront when developing apps, in your clone of this repo, run:

```
yarn link:all
```

To automatically transpile your code when you make changes, run:

```
yarn watch
```

Then, in your app's root directory run:

```
npm link react-storefront
npm link babel-plugin-react-storefront
```

## Changelog

<<<<<<< HEAD
### 5.6.1

* Added warning for setting cookies on cached route
=======
### 5.6.2

* Fix layout issue with Filter title bar.

### 5.6.1

* Fix for production webpack builds with no options
>>>>>>> af111f46

### 5.6.0

* Fix errors in SearchResultModelBase when filtering after paging.
* Runs `yarn link:all` during CI builds to ensure that linking will work properly.
* Transition to PWA and open filter/sort from AMP.
* Added `variant="drawer|menu"` to `FilterButton`.  The default is "`drawer`".

### 5.5.0

* Added `envVariables` to webpack server options
* Added ability to set asset path base

### 5.4.0

* Added `itemRenderer` prop to `Menu`

### 5.3.2

* Fixes an issue with Chrome 71 which prevents async loading of scripts by the service worker.

### 5.3.1

* Fix bugs related to production builds

### 5.3.0

* Code is now transpiled to ES5 before publishing
* Bundle size reduced by about 20%
* Can now run your build with an environment variable `ANALYZE=true` to see client build stats in your browser.

### 5.2.4

* Fixed a bug with sending redirects in response to POST requests from AMP.

### 5.2.3

* Prevents errors when webpack's OpenBrowserPlugin fails

### 5.2.2

* Fixed bug where all analytics targets would result in AMP event triggers being rendered, even if they don't support AMP.
* Removed some unused dependencies.

### 5.2.1

* Fixed vertical alignment of + / - icons in QuantiySelector

### 5.2.0

* You can now display the main menu on the right by setting `<AppBar menuAlign="right"/>` and `<Menu align="right"/>`.
* You can disable the "menu" label below the main menu button by setting `<AppBar menuIconProps={{ label: false }}/>`
* You can now provide a custom eslint config for webpack client and server builds.
* Fix bug where an empty popup would show when the user hovers over a NavTab without a menu on desktop.

### 5.1.1

* Fixed error when attempting to redirect from http to https.

### 5.1.0

* Added x-rsf-response-type and x-rsf-handler headers
* TabPanel's onChange prop no longer requires selected to be controlled.

### 5.0.4

* TabPanel is now controllable via a new `onChange` prop.
* Fixed bug in Container that would cause horizontal scrollbars to display on the window body.

### 5.0.3

* Fix CSS syntax error in LoadMask that could cause CSS not to load properly app-wide
* Reduce latency when serving static assets

### 5.0.2

* Corrected peerDependencies by adding "react-transition-group" and removing "react-css-transition-group"

### 5.0.1

* Improved performance of page transitions by setting `app.loading` to `true` in `PageLink` to eliminate a reconciliation cycle.
* The service worker now excludes mp4 videos from the catch-all runtime route to work around a known issue with videos and service workers in Safari.

### 5.0.0

* Upgrade to Material UI 3
* Improved responsive capabilities of many components
* NavTabs can now have menus
* Menu icon is now animated

### 4.10.1

* Added option to override selectedIndex in ImageSwitcher

### 4.10.0

* AMP analytics event data is now automatically generated based on configured targets.
* Added support for pageview events in AMP.
* Adds support for res.arrayBuffer() to react-storefront's internal fetch implementation.  This allows developers to fetch binary data as a buffer.

### 4.9.0

* Prefetching now ramps up over the course of 25 minutes by default to ease the load on servers after clearing the cache during deployment

* Removes some assets from the precache manifest that don't need to be prefetched.

### 4.8.1

* You can now set a custom content-type using `response.set('content-type', contentType)`.

### 4.8.0

* You can now override `<meta>` tags using `react-helmet`.

* Now throws an error in development when a cache handler runs during non-GET request

* Removes set-cookie headers when route has a cache handler with server maxAgeSeconds > 0.

* Automatically caches all proxied images and fonts for a day

### 4.7.0

* ExpandableSection's expanded state can now be controlled via an expanded prop

### 4.6.2

* Fixed bug with Referrer-Policy header.

### 4.6.1

* Added Referrer-Policy: no-referrer-when-downgrade response header

### 4.6.0

* Added `response.json()` helper method for sending JSON data
* Fixed ShowMore infinity scrolling bug

### 4.5.1

* Added `X-Frame-Options: SAMEORIGIN` response header by default.

### 4.5.0

* `response.redirect(url, status)` no longer requires you to call response.send() afterwards. 
* Fixed bug where `<Image lazy/>` and `<Link prefetch="visible"/>` elements would eager fetch when hidden by upgrading react-visibility-sensor.

### 4.4.2

* Fixed XXS vulnerability where code could be injected via the URL into the canonical link tag.

### 4.4.1

* Moved proxy-polyfill to dependencies.

### 4.4.0

* Static assets are now cached at the network edge.
* s-maxage is now only removed when there is no outer edge cache.

### 4.3.0

* Added `anchorProps` to Link
* Added analytics support for IE9+ via the addition of proxy-polyfill

### 4.2.0

* Added onSuccess prop to `Track`
* Prefetching now automatically resumes once page navigation is complete.

### 4.1.0

 * Added `ProductModelBase.basePrice`
 * `ProductModelBase.price` is now a view that returns the `price` of the selected size or, if not present, the `basePrice`.
 * `ButtonSelector` can now display a CSS color code instead of an image via the new `color` field on `OptionModelBase`
 * `ButtonSelector` can now be configured to display a strike through when disabled by setting `strikeThroughDisabled`.  The angle can be controlled via `strikeThroughAngle`.

### 4.0.0

* Renamed to react-storefront and published on npmjs.org
* Routes now automatically fire pageView analytics events.  The `track` handler module has been removed
* The new `<Track>` component let's you track interactions with analytics declaratively.
* CommerceAnalyticsTarget and all subclasses have been moved to a separate package called 'moov-pwa-analytics'
* Many methods of CommerceAnalyticsTarget have a new signature.  All event methods now take a single options object.  Please check your calls to methods on `react-storefront/analytics` to make sure they match the updated signatures.
* Built in models in `react-storefront/model` no longer fire analytics events.  Analytics events are only fired front components.
* AMP analytics are now supported.

### 3.2.0

* You can now return state objects from `proxyUpstream` handlers to render the PWA.  Return null or undefined to render the proxied page.

### 3.1.0

* Skeletons are no longer fullscreen.  Pages remain hidden while `app.loading` is `true`, instead of being covered by the LoadMask/Skeleton.

### 3.0.0

* Pages now keeps one page of each type hidden in the DOM to make navigating back and forward much faster.  
* AppModelBase.applyState has been optimized to minimize rerendering of observer components.
* ResponsiveTiles has been optimized to render faster.

### 2.6

* Renamed Breadcrumbs component to BackNav.  It no longer tags an array of breadcrumbs, it now takes a single url and text.

* Created a new Breadcrumbs component for displaying multiple breadcrumbs.

### 2.5

* The request parameter passed to fromServer handlers has been refactored.  The "path" property has been deprecated in favor of separate "pathname" and "search" properties.
* Added a new `UpdateNotification` component that notifies the user when a new version of the app is available.
* The service worker will now only load HTML from the cache when coming from AMP or when launching from the homescreen.

### 2.4

* Adds the ability to reuse product thumbnails as the main product image in the PDP skeleton when navigating from PLP to PDP.

### 2.3.1

* Fixed `Link` bug which formatted URL's incorrectly
* Fixed issue where prefetched results are deleted when new SW is installed

### 2.3

* Added `SearchDrawer`, which replaces `SearchPopup`.

### 2.2

* You can now perfect proxy and transform pages from the upstream site using the new `proxyUpstream` handler. As a result, support for `requestHeaderTransform({ fallbackToAdapt: true })` has been removed.  Instead, simple add a `fallback(proxyUpstream())` handler to your router.

### 2.1

* Improved error handling with react-redbox and sourcemapped stacktraces for server-side errors
* Added react error boundary to catch errors while rendering and display a component stack trace.
* Automatically relay `set-cookie` headers from `fetch` calls to upstream APIs when not caching on the server.
* Added `fetchWithCookies` to automatically forward all cookies when calling upstream APIs.

### 2.0

* Support for moovsdk
* Refactored handler signature to `handler(params, request, response)`
* Renamed `ShowMoreButton` to `ShowMore` and added `infiniteScroll` prop
* Functionality for moov_edge_request_transform, moov_edge_response_transform, moov_request_header_transform, index, and moov_response_header transform are not standardized in `platform/*` modules.
* `moov-react-dev-server` is no longer needed
* new `ButtonSelector` component for color and size selections
* App state is automatically recorded in `window.history.state` so back and forward transitions are instantaneous.
* AMP Form POST is now supported and multipart encoded request bodies are parsed automatically.
* Added `Skeleton` components for creating custom loading skeletons
<|MERGE_RESOLUTION|>--- conflicted
+++ resolved
@@ -59,19 +59,14 @@
 
 ## Changelog
 
-<<<<<<< HEAD
+### 5.6.2
+
+* Fix layout issue with Filter title bar.
+* Added warning for setting cookies on cached route
+
 ### 5.6.1
 
-* Added warning for setting cookies on cached route
-=======
-### 5.6.2
-
-* Fix layout issue with Filter title bar.
-
-### 5.6.1
-
 * Fix for production webpack builds with no options
->>>>>>> af111f46
 
 ### 5.6.0
 
