--- conflicted
+++ resolved
@@ -10,19 +10,15 @@
 
 ## Changelog
 
-<<<<<<< HEAD
 ### 4.8.0
 
 * You can now override `<meta>` tags using `react-helmet`.
-=======
-### 4.7.1
 
 * Now throws an error in development when a cache handler runs during non-GET request
 
 * Removes set-cookie headers when route has a cache handler with server maxAgeSeconds > 0.
 
 * Automatically caches all proxied images and fonts for a day
->>>>>>> 148d4b5e
 
 ### 4.7.0
 
