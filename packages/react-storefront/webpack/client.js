--- conflicted
+++ resolved
@@ -40,10 +40,7 @@
               .replace('{{version}}', buildTime)
               .replace('{{deployTime}}', buildTime)
               .replace('{{prefetchRampUpTime}}', prefetchRampUpTime)
-<<<<<<< HEAD
               .replace('{{allowPrefetchThrottling}}', allowPrefetchThrottling)
-=======
->>>>>>> ab2d4a10
           }
         }
       ]),
@@ -85,12 +82,8 @@
       entries,
       additionalPlugins = [],
       eslintConfig = require('./eslint-client'),
-<<<<<<< HEAD
       prefetchRampUpTime = -5000, // compensate for the 5 minute buffer for deployments so that there is no ramp up time
       allowPrefetchThrottling = false
-=======
-      prefetchRampUpTime = 1000 * 60 * 20 /* 20 minutes */
->>>>>>> ab2d4a10
     } = {}
   ) {
     const webpack = require(path.join(root, 'node_modules', 'webpack'))
@@ -139,12 +132,8 @@
             root,
             dest,
             workboxConfig: process.env.MOOV_SW ? workboxConfig : null,
-<<<<<<< HEAD
             prefetchRampUpTime,
             allowPrefetchThrottling
-=======
-            prefetchRampUpTime
->>>>>>> ab2d4a10
           })
         ]
       })
@@ -167,12 +156,8 @@
       workboxConfig = {},
       additionalPlugins = [],
       entries,
-<<<<<<< HEAD
       prefetchRampUpTime = 0,
-      allowPrefetchThrottling = false
-=======
-      prefetchRampUpTime = 1000 * 60 * 20 /* 20 minutes */
->>>>>>> ab2d4a10
+      allowPrefetchThrottling = true
     } = {}
   ) {
     const webpack = require(path.join(root, 'node_modules', 'webpack'))
@@ -223,7 +208,6 @@
           }
         ]),
         ...additionalPlugins,
-<<<<<<< HEAD
         ...createServiceWorkerPlugins({
           root,
           dest,
@@ -234,28 +218,4 @@
       ].concat(createPlugins(root))
     })
   }
-=======
-        ...createServiceWorkerPlugins({ root, dest, workboxConfig, prefetchRampUpTime })
-      ].concat(createPlugins(root))
-    })
-  }
-}
-
-function createPlugins(root) {
-  return [
-    injectBuildTimestamp(),
-    new CleanWebpackPlugin(
-      [path.join(root, 'build', 'assets'), path.join(root, 'scripts', 'build')],
-      {
-        allowExternal: true,
-        verbose: false
-      }
-    ),
-    new HtmlWebpackPlugin({
-      filename: 'install-service-worker.html',
-      title: 'Installing Service Worker...',
-      chunks: ['bootstrap', 'installServiceWorker']
-    })
-  ]
->>>>>>> ab2d4a10
 }