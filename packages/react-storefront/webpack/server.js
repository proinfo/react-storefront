const path = require('path')
const {
  createServerConfig,
  createLoaders,
  optimization,
  injectBuildTimestamp
} = require('./common')
const merge = require('lodash/merge')

module.exports = {
  /**
   * Generates a webpack config for the server development build
   * @param {String} root The path to the root of the project
   * @return {Object} A webpack config
   * @param {Object} options
   * @param {Object} options.eslintConfig A config object for eslint
   * @param {Object} options.additionalRules Additional rules to add the webpack config
   * @param {Object} options.envVariables Environment variables to inject into the build
   */
  dev(root, { eslintConfig = require('./eslint-server'), envVariables = {}, rules = [], } = {}) {
    return ({ entry, plugins, output, target, resolve, alias = {} } = {}) => {
      const webpack = require(path.join(root, 'node_modules', 'webpack'))
  
      alias = {
        'react-storefront-stats': path.join(
          root,
          'node_modules',
          'react-storefront',
          'stats',
          'getStatsFromNetwork',
        ),
        ...alias,
      }

<<<<<<< HEAD
      return merge(createServerConfig(root, alias), {
=======
    const alias = {
      'react-storefront-stats': path.join(
        root,
        'node_modules',
        'react-storefront',
        'stats',
        'getStatsInDev'
      )
    }

    return ({ entry, plugins, output, target, resolve }) =>
      merge(createServerConfig(root, alias), {
>>>>>>> b8127e5d
        entry,
        mode: 'development',
        output: merge(output, {
          devtoolModuleFilenameTemplate: '[absolute-resource-path]'
        }),
        target,
        resolve,
        module: {
          rules: createLoaders(root, {
            envName: 'development-server',
            assetsPath: '../build/assets/pwa',
            eslintConfig,
            additionalRules: rules
          })
        },
        devtool: 'cheap-module-source-map',
        plugins: [
          ...plugins,
          injectBuildTimestamp(),
          new webpack.ExtendedAPIPlugin(),
          new webpack.optimize.LimitChunkCountPlugin({
            maxChunks: 1
          }),
          new webpack.DefinePlugin({
            'process.env.MOOV_RUNTIME': JSON.stringify('server'),
            'process.env.MOOV_ENV': JSON.stringify('development'),
            ...envVariables
          })
        ]
      })
    }
  },

  /**
   * Generates a webpack config for the server production build
   * @param {String} root The path to the root of the project
   * @param {Object} options
   * @return {Object} A webpack config
   */
  prod(root, { envVariables = {} } = {}) {
    const webpack = require(path.join(root, 'node_modules', 'webpack'))

    const alias = {
      'react-storefront-stats': path.join(
        root,
        'node_modules',
        'react-storefront',
        'stats',
        'getStats'
      )
    }

    return ({ entry, plugins, output, target, resolve }) =>
      merge(createServerConfig(root, alias), {
        entry,
        output,
        target,
        resolve,
        mode: 'production',
        optimization,
        module: {
          rules: createLoaders(root, {
            envName: 'production-server',
            eslintConfig: './eslint-server'
          })
        },
        plugins: [
          ...plugins,
          injectBuildTimestamp(),
          new webpack.ExtendedAPIPlugin(),
          new webpack.optimize.LimitChunkCountPlugin({
            maxChunks: 1
          }),
          new webpack.DefinePlugin({
            'process.env.MOOV_RUNTIME': JSON.stringify('server'),
            'process.env.MOOV_ENV': JSON.stringify('production'),
            ...envVariables
          })
        ]
      })
  }
}<|MERGE_RESOLUTION|>--- conflicted
+++ resolved
@@ -17,37 +17,22 @@
    * @param {Object} options.additionalRules Additional rules to add the webpack config
    * @param {Object} options.envVariables Environment variables to inject into the build
    */
-  dev(root, { eslintConfig = require('./eslint-server'), envVariables = {}, rules = [], } = {}) {
+  dev(root, { eslintConfig = require('./eslint-server'), envVariables = {}, rules = [] } = {}) {
     return ({ entry, plugins, output, target, resolve, alias = {} } = {}) => {
       const webpack = require(path.join(root, 'node_modules', 'webpack'))
-  
+
       alias = {
         'react-storefront-stats': path.join(
           root,
           'node_modules',
           'react-storefront',
           'stats',
-          'getStatsFromNetwork',
+          'getStatsFromNetwork'
         ),
-        ...alias,
+        ...alias
       }
 
-<<<<<<< HEAD
       return merge(createServerConfig(root, alias), {
-=======
-    const alias = {
-      'react-storefront-stats': path.join(
-        root,
-        'node_modules',
-        'react-storefront',
-        'stats',
-        'getStatsInDev'
-      )
-    }
-
-    return ({ entry, plugins, output, target, resolve }) =>
-      merge(createServerConfig(root, alias), {
->>>>>>> b8127e5d
         entry,
         mode: 'development',
         output: merge(output, {
