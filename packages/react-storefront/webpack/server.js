const path = require('path')
const { createServerConfig, createLoaders } = require('./common')
const merge = require('lodash/merge')

module.exports = {

  /**
   * Generates a webpack config for the server development build
   * @param {String} root The path to the root of the project
   * @return {Object} A webpack config
   * @param {Object} options
   * @param {Object} options.eslintConfig A config object for eslint
   */
  dev(root, { eslintConfig = require('./eslint-server'), envVariables = {} } = {}) {
    const webpack = require(path.join(root, 'node_modules', 'webpack'))

    const alias = {
      'react-storefront-stats': path.join(root, 'node_modules', 'react-storefront', 'stats', 'getStatsInDev')
    }

    return ({ entry, plugins, output, target, resolve }) => merge(createServerConfig(root, alias), {
<<<<<<< HEAD
      entry, 
      mode: 'development',
=======
      entry,
>>>>>>> 9cc2fe47
      output: merge(output,
        {
          devtoolModuleFilenameTemplate: '[absolute-resource-path]'
        }
      ),
      target,
      resolve,
      module: {
        rules: createLoaders(root, { modules: 'commonjs', plugins: [ 'react-storefront' ], assetsPath: '../build/assets/pwa', eslintConfig })
      },
      devtool: 'cheap-module-source-map',
      plugins: [
        ...plugins,
        new webpack.ExtendedAPIPlugin(),
        new webpack.DefinePlugin({
          'process.env.MOOV_RUNTIME': JSON.stringify('server'),
          'process.env.MOOV_ENV': JSON.stringify('development'),
          ...envVariables
        })
      ]
    })
  },

  /**
   * Generates a webpack config for the server production build
   * @param {String} root The path to the root of the project
   * @param {Object} options
   * @return {Object} A webpack config
   */
  prod(root, { envVariables = {} }) {
    const webpack = require(path.join(root, 'node_modules', 'webpack'))

    const alias = {
      'react-storefront-stats': path.join(root, 'node_modules', 'react-storefront', 'stats', 'getStats')
    }

    return ({ entry, plugins, output, target, resolve }) => merge(createServerConfig(root, alias), {
      entry, 
      output,
      target,
      resolve,
      mode: 'production',
      module: {
        rules: createLoaders(root, { modules: 'commonjs', plugins: [ 'react-storefront' ], eslintConfig: './eslint-server' })
      },
      plugins: [
        ...plugins,
        new webpack.ExtendedAPIPlugin(),
        new webpack.optimize.LimitChunkCountPlugin({
          maxChunks: 1
        }),
        new webpack.DefinePlugin({
          'process.env.MOOV_RUNTIME': JSON.stringify('server'),
          'process.env.MOOV_ENV': JSON.stringify('production'),
          ...envVariables
        })
      ]
    })
  }

}<|MERGE_RESOLUTION|>--- conflicted
+++ resolved
@@ -19,12 +19,8 @@
     }
 
     return ({ entry, plugins, output, target, resolve }) => merge(createServerConfig(root, alias), {
-<<<<<<< HEAD
       entry, 
       mode: 'development',
-=======
-      entry,
->>>>>>> 9cc2fe47
       output: merge(output,
         {
           devtoolModuleFilenameTemplate: '[absolute-resource-path]'
