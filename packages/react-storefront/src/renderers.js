/**
 * @license
 * Copyright © 2017-2018 Moov Corporation.  All rights reserved.
 */
import React from 'react'
import ReactDOM from 'react-dom'
import { renderToString } from 'react-dom/server'
import { Provider } from 'mobx-react'
import { SheetsRegistry } from 'react-jss/lib/jss'
import JssProvider from 'react-jss/lib/JssProvider'
import { create } from 'jss'
import { jssPreset } from '@material-ui/core/styles'
import jssNested from 'jss-nested'
import { MuiThemeProvider } from '@material-ui/core/styles'
import createGenerateClassName from './utils/createGenerateClassName'

// Convert mobx-state-tree model to json and escape <\ in a closing script tag to avoid untimely script closing.
const getSanitizedModelJson = state => sanitizeJsonForScript(state.toJSON())

// Escape <\ in a closing script tag to avoid untimely script closing
const sanitizeJsonForScript = state => JSON.stringify(state).replace(/<\/script/gi, '<\\/script')

/**
 * Get javascript asset filename by chunk name
 * @param  {Object} stats Webpack generated stats
 * @param  {String} chunk Chunk name
 * @return {String}       Asset filename
 */
export function getJS(stats, chunk) {
  let assets = stats.assetsByChunkName[chunk]
  if (!assets) {
    return null
  } else if (Array.isArray(assets)) {
    return assets.find(file => file.endsWith('.js'))
  } else {
    return assets
  }
}

/**
 * Gets all source paths for the given chunk
 * @param  {Object} stats Webpack generated stats
 * @param  {String} chunk Chunk name
 * @return {String[]}
 */
function getSources(stats, chunk) {
  return Object.keys(stats.assetsByChunkName)
    .filter(key => {
      // render any that have `chunk` in the name, split by ~
      // when webpack sees two or more chunks that share some vendor libs, it can decide
      // to create a separate chunk just for the libs those two chunks share.
      // for example: vendors~component-Component~guide-Guide
      return key.split('~').some(page => page === chunk)
    })
    .map(key => {
      return stats.assetsByChunkName[key]
    })
}

/**
 * Render HTML of given component
 * @param  {options} options
 * @param  {React.Component} options.component Component to be rendered
 * @param  {Object} options.providers          Data providers
 * @param  {Object} options.registry           JSS Sheets Registry
 * @param  {Object} options.theme              MUI Theme
 * @param  {Object} options.cssPrefix          A prefix to apply to css classes
 * @return {String}                            HTML
 */
export function renderHtml({ component, providers, registry, theme, cssPrefix = 'jss' }) {
  return renderToString(
    <Provider {...providers}>
      <JssProvider
        classNamePrefix={cssPrefix}
        registry={registry}
        generateClassName={createGenerateClassName()}
      >
        <MuiThemeProvider theme={theme} sheetsManager={new Map()}>
          {component}
        </MuiThemeProvider>
      </JssProvider>
    </Provider>
  )
}

/**
 * Renders initial state for client side hydration
<<<<<<< HEAD
 * @param  {options} options
 * @param  {Object} options.state                 Model instance
=======
 * @param  {Object} options.state                 The initial app state needed for hydration
 * @param  {Object} options.routeData             The data that resulted from the route being run.  This is needed for creating a cache
 *                                                entry for the equivalend .json request if the user navigates back to this page.
>>>>>>> b8127e5d
 * @param  {Boolean} options.defer                Should defer execution
 * @param  {String} options.initialStateProperty  Property name on window object
 * @return {String}                               Script HTML
 */
export function renderInitialStateScript({
  state,
  routeData,
  defer,
  initialStateProperty = 'initialState',
  initialRouteDataProperty = 'initialRouteData'
}) {
  return `<script type="text/javascript" ${defer ? 'defer' : ''}>
    window.${initialStateProperty}=Object.freeze(${getSanitizedModelJson(state)})
    window.${initialRouteDataProperty}=Object.freeze(${sanitizeJsonForScript(routeData)})
	</script>`
}

/**
 * Renders script for a specified chunk
 * @param  {options} options
 * @param  {Object} options.stats   Webpack generated stats
 * @param  {String} options.chunk   Chunk name
 * @param  {Boolean} options.defer  Should defer execution
 * @return {String}                 Script HTML
 */
export function renderScript({ stats, chunk, defer }) {
  const assetPathBase = process.env.ASSET_PATH_BASE || ''

  return getSources(stats, chunk)
    .map(
      src =>
        `<script type="text/javascript" ${
          defer ? 'defer' : ''
          } src="${assetPathBase}/pwa/${src}"></script>`
    )
    .join('')
}

/**
 * Renders extracted CSS from Sheets Registry
 * @param  {options} options
 * @param  {Object} options.registry  JSS Sheets Registry
 * @param  {String} options.id        ID for style tag
 * @return {String}                   Style HTML
 */
export function renderStyle({ registry, id = 'ssr-css' }) {
  return `<style id="${id}">${registry.toString()}</style>`
}

/**
 * Helper for extracting location object from Adapt environment
 * @param  {Object} env Adapt Environment
 * @return {Object}     Location Object
 */
function getLocation(env) {
  const [pathname, search] = env.path.split('?')
  return {
    protocol: env.secure ? 'https' : 'http',
    hostname: env.host,
    pathname,
    search: search || ''
  }
}

/**
 * Renders a component on the server.
 * @param  {options} options
 * @param  {React.Component} options.component    Component to be rendered
 * @param  {Object} options.state                 Model instance
 * @param  {Object} options.theme                 MUI Theme
 * @param  {Object} options.stats                 Webpack generated stats
 * @param  {String} options.clientChunk           Chunk name for hydration script
 * @param  {String} options.initialStateProperty  Optional window property name for initial state
 * @param  {Boolean} options.injectAssets          Defaults to true.  Set this to false to prevent scripts and css from automatically being injected into the document.
 * @param  {String} options.cssPrefix            A prefix to apply to css class names
 * @return {Object}                               Components for SSR
 */
export function render({
                         component,
                         state,
                         theme,
                         stats,
                         clientChunk,
                         initialStateProperty,
                         injectAssets = true,
                         cssPrefix
                       }) {
  const registry = new SheetsRegistry()

  state.applyState({ location: getLocation(env) }, 'REPLACE')

  const html = renderHtml({
    component,
    providers: { app: state },
    registry,
    theme,
    cssPrefix
  })

  const result = {
    html,
    style: renderStyle({ registry }),
    initialStateScript: renderInitialStateScript({ state, defer: false, initialStateProperty }),
    bootstrapScript: renderScript({ stats, chunk: 'bootstrap' }),
    componentScript: renderScript({ stats, chunk: clientChunk })
  }

  if (injectAssets) {
    $head.append(result.style)
    $body.append(result.initialStateScript)
    $body.append(result.bootstrapScript)
    $body.append(result.componentScript)
  }

  return result
}

/**
 * Hydrates React component
 * @param  {options} options
 * @param  {React.Component} options.component    Component to be rendered
 * @param  {Model} options.model                  MobX Model
 * @param  {Object} options.theme                 MUI Theme
 * @param  {String} options.target                Selector for rendering target
 * @param  {String} options.providerProps         Props to add the to <Provider/> element
 * @param  {String} options.initialStateProperty  Optional window property name for initial state
 * @return {Object} The app state
 */
export function hydrate({
                          component,
                          model,
                          theme,
                          target,
                          providerProps = {},
                          initialStateProperty = 'initialState',
                          cssPrefix = 'jss'
                        }) {
  const generateClassName = createGenerateClassName()
  const state = model.create(window[initialStateProperty] || {})
  const jss = create(jssPreset(), jssNested())

  window.moov = window.moov || {}
  Object.assign(window.moov, { state, timing: {} }, providerProps)

  // skip jss insertion if we are hydrating SSR cached by the service worker because it has already been mounted
  if (!document.body.hasAttribute('data-jss-inserted')) {
    const styleNode = document.createComment('jss-insertion-point')
    document.head.insertBefore(styleNode, document.head.firstChild)
    jss.options.insertionPoint = 'jss-insertion-point'
    document.body.setAttribute('data-jss-inserted', 'on')
  }

  ReactDOM.hydrate(
    <Provider app={state} {...providerProps}>
      <JssProvider classNamePrefix={cssPrefix} jss={jss} generateClassName={generateClassName}>
        <MuiThemeProvider theme={theme}>{component}</MuiThemeProvider>
      </JssProvider>
    </Provider>,
    target,
    removeSSRStyles
  )

  return state
}

/**
 * Removes the style tag rendered on the server so that components are styled correctly
 * after hydration.
 */
function removeSSRStyles() {
  const jssStyles = document.getElementById('ssr-css')

  if (jssStyles && jssStyles.parentNode) {
    jssStyles.parentNode.removeChild(jssStyles)
  }
}<|MERGE_RESOLUTION|>--- conflicted
+++ resolved
@@ -85,14 +85,10 @@
 
 /**
  * Renders initial state for client side hydration
-<<<<<<< HEAD
- * @param  {options} options
- * @param  {Object} options.state                 Model instance
-=======
+ * @param  {options} options                      Model instance
  * @param  {Object} options.state                 The initial app state needed for hydration
  * @param  {Object} options.routeData             The data that resulted from the route being run.  This is needed for creating a cache
  *                                                entry for the equivalend .json request if the user navigates back to this page.
->>>>>>> b8127e5d
  * @param  {Boolean} options.defer                Should defer execution
  * @param  {String} options.initialStateProperty  Property name on window object
  * @return {String}                               Script HTML
