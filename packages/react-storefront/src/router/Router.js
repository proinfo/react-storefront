/**
 * @license
 * Copyright © 2017-2018 Moov Corporation.  All rights reserved.
 */
import Route from 'route-parser'
import isFunction from 'lodash/isFunction'
import qs from 'qs'
import merge from 'lodash/merge'
import cloneDeep from 'lodash/cloneDeep'
import { configureCache, cache } from './serviceWorker'
import ClientContext from './ClientContext'
import EventEmitter from 'eventemitter3'

/**
 * Provides routing for MUR-based applications and PWAs.  This class is inspired by express and uses https://github.com/rcs/route-parser,
 * which supports sophisticated pattern matching including optional paths, params, and splatting.
 *
 * Example:
 *
 *  const router = new Router()
 *
 *  router.get('/products/:id', ({ id }) => {
 *    // fetch product from upstream API (you'll need to write this function)
 *    return fetchProduct(id).then(result => {
 *      return result.product // this will be the result of router.run()
 *    })
 *  })
 *
 *  // assuming env.path = /products/1 and env.method = 'GET'
 *  router.run() // => the details for product 1
 *
 * Routes can be divided into multiple files to increase maintainability using the "use()" method.  For example:
 *
 *  // /scripts/api/router.js
 *
 *  const appShell = require('/build/index.html.js)
 *
 *  module.exports = new Router()
 *    .fallback(() => appShell) // render the PWA's app shell for all unmatched routes
 *    .use('/products', require('/api/products.js'))
 *
 *
 *  // /scripts/api/products.js
 *
 *  module.exports = new Router()
 *    .get('/:id', ({ id }) => new Promise((resolve, reject) => {
 *      // fetch product from upstream API...
 *     }))
 *
 *
 *  // /scripts/index.js
 *
 *  const router = require('/api/router')
 *
 *  module.exports = function() {
 *    // ...
 *    router.run().then((result) => {
 *      const body = typeof result === 'string' ? result : JSON.stringify(result)
 *      sendResponse({ body, htmlparsed: true })
 *    })
 *  }
 * 
 * Router is an EventEmitting that fires the following events:
 * 
 * `before`: Fires before a route is run, passing an object containing `request` and `response`.
 * `after`: Fires after a route is run and all handlers have finised, passing an object containing `request` and `response`.
 * `fetch`: Fires when a `fromServer` handler runs on the client, resulting in a fetch from the server. No arguments are passed to the event handler.
 */
export default class Router extends EventEmitter {

  constructor() {
    super()
    this.routes = []
    this.isBrowser = process.env.MOOV_RUNTIME === 'client'

    this.fallbackHandlers = [{
      runOn: { client: true, server: true },
      fn: () => ({ page: '404' })
    }]

    this.errorHandler = (e, params, request, response) => {
      console.error('Error caught with params', params, ' and with message:', e.message)

      if (response && response.status) {
        response.status(500, 'error')
      }

      return { page: 'Error', error: e.message, stack: e.stack, loading: false }
    }
  }

  pushRoute(method, path, handlers) {
    this.routes.push({ path: new Route(path + '.:format'), method, handlers })
    this.routes.push({ path: new Route(path), method, handlers })
    return this
  }

  /**
   * Registers a GET route
   * @param {String} path A path pattern
   * @param {Function} callback A function that is passed the params as an object and returns a promise that resolves to the content to return
   * @return {Router} this
   */
  get(path, ...handlers) {
    return this.pushRoute('GET', path, handlers)
  }

  /**
   * Registers a POST route
   * @param {String} path A path pattern
   * @param {Function} callback A function that is passed the params as an object and returns a promise that resolves to the content to return
   * @return {Router} this
   */
  post(path, ...handlers) {
    return this.pushRoute('POST', path, handlers)
  }

  /**
   * Registers a PATCH route
   * @param {String} path A path pattern
   * @param {Function} callback A function that is passed the params as an object and returns a promise that resolves to the content to return
   * @return {Router} this
   */
  patch(path, ...handlers) {
    return this.pushRoute('PATCH', path, handlers)
  }

  /**
   * Registers a PUT route
   * @param {String} path A path pattern
   * @param {Function} callback A function that is passed the params as an object and returns a promise that resolves to the content to return
   * @return {Router} this
   */
  put(path, ...handlers) {
    return this.pushRoute('PUT', path, handlers)
  }

  /**
   * Registers a DELETE route
   * @param {String} path A path pattern
   * @param {Function} callback A function that is passed the params as an object and returns a promise that resolves to the content to return
   * @return {Router} this
   */
  delete(path, ...handlers) {
    return this.pushRoute('DELETE', path, handlers)
  }

  /**
   * Registers an OPTIONS route
   * @param {String} path A path pattern
   * @param {Function} callback A function that is passed the params as an object and returns a promise that resolves to the content to return
   * @return {Router} this
   */
  options(path, ...handlers) {
    return this.pushRoute('OPTIONS', path, handlers)
  }

  /**
   * Designates the handlers for unmatched routes
   * @param {Function} callback A function that returns a promise that resolves to the content to return
   * @return {Router} this
   */
  fallback(...handlers) {
    this.fallbackHandlers = handlers
    return this
  }

  /**
   * Sets the handler for errors thrown during route handling
   * @param {Function} handler A function that returns a promise that resolves to the content to return
   * @return {Router} this
   */
  error(handler) {
    this.errorHandler = handler
    return this
  }

  /**
   * Registers a set of nested routes.
   *
   * Example:
   *
   *  Router root = new Router()
   *
   *  Router products = new Router()
   *  products.get('/:id', ({ id }) => {
   *    return Promise.resolve(id)
   *  })
   *
   *  root.use('/products', products)
   *
   *  // url: /products/1
   *  root.run().then(result => console.log(result)) // => 1
   *
   * @param {String} path The parent path
   * @param {Router} router A router to handle the nested routes
   * @return {Router} this
   */
  use(path, router) {
    for (let route of router.routes) {
      const { path: routePath, ...rest } = route
      this.routes.push({ path: new Route(path + routePath.spec), ...rest })
    }
    return this
  }

  /**
   * @private
   * Caches the initialState (json) and HTML using the service worker.
   * @param {Object} request
   */
  cacheInitialState(request) {
    cache(request.path + qs.stringify(request.query), `<!DOCTYPE html>\n${document.documentElement.outerHTML}`)
  }

  /**
   * Configures service worker runtime caching options
   * @param {Object} options
   * @param {Object} options.cacheName The name of the runtime cache
   * @param {Object} options.maxEntries The max number of entries to store in the cache
   * @param {Object} options.maxAgeSeconds The TTL in seconds for entries
   * @return {Router} this
   */
  configureClientCache(options) {
    configureCache(options)
    return this
  }

  /**
   * Gets the server cache key for the matching route.
   * @param {Object} request
   * @param {Object} defaults The default values used for the cache key
   * @return {Object} An object populate with keys and values that when hashed, make up the cache key
   */
  getCacheKey(request, defaults) {
    const { match } = this.findMatchingRoute(request)
    const handlers = match ? match.handlers : this.fallbackHandlers
    if (!handlers) return defaults
    const cacheHandler = handlers.find(handler => handler.type === 'cache')
    if (!cacheHandler || !cacheHandler.server || !cacheHandler.server.key) return defaults
    return cacheHandler.server.key(request, defaults)
  }

  /**
   * Creates an object describing the browser location
   * @return {Object}
   */
  createLocation() {
    return {
      protocol: location.protocol.replace(/:/, ''),
      pathname: location.pathname,
      search: location.search,
      hostname: location.hostname,
      port: location.port
    }
  }

  /**
   * Runs the current url (from env) and generates a result from each the matching route's handlers.
   * @param {Object} request The request being served
   * @param {String} request.path The url path
   * @param {String} request.method The http method
   * @param {Response} response The response object
   * @param {Object} options
   * @param {Boolean} [options.initialLoad=false] Set to true if this is the initial load of the application.  This will cause the HTML to be cached for the current path
   * @return {Object} Generates state objects
   */
  async * run(request, response, { initialLoad=false, historyState={} } = {}) {
    const { match, params } = this.findMatchingRoute(request)

    request.params = params

    const handlers = match ? match.handlers : this.fallbackHandlers
    const willFetchFromServer = !initialLoad && handlers.some(h => h.type === 'fromServer')

    // Here we ensure that the loading mask is displayed immediately if we are going to fetch from the server
    // and that the app state's location information is updated.

    if (this.isBrowser) {
      yield {
        loading: willFetchFromServer,
        location: this.createLocation(),
        ...historyState
      }
    }

    try {
      for (let handler of handlers) {
        if (typeof handler === 'function') {
          handler = {
            runOn: { server: true, client: true },
            fn: handler
          }
        }

        // skip state handlers on initial hydration - we just need to run cache and track
        if (initialLoad && handler.type !== 'cache') {
          continue;
        }

        // skip server handlers when running in the browser
        if (!handler.runOn.client && this.isBrowser) {
          continue;
        }

        // skip client handlers when running on server
        if (!handler.runOn.server && !this.isBrowser) {
          continue;
        }

        // skip client handlers when serving an AJAX request on the server
        if (request.path.endsWith('.json') && (handler.runOn.server !== true || this.isBrowser)) {
          continue;
        }

        if (handler.type === 'fromServer') {
          this.emit('fetch')
        }

        const result = await this.toPromise(handler.fn, params, request, response)

        if (result) {
          yield result
        }
      }

      if (initialLoad && response.clientCache === 'force-cache') {
        this.cacheInitialState(request, response)
      }
    } catch(err) {
      yield this.errorHandler(err, params, request, response)
    }
  }

  /**
   * Runs all client and server handlers for the specified path and method
   * @param {Object} request The request being served
   * @param {String} request.path The url path
   * @param {String} request.method The http method
   * @param {Response} response The response object
   * @param {Object} options
   * @param {Object} [state={}] The accumulated state from other handlers
   * @return {Object} The merged result of all handlers
   */
  async runAll(request, response, options, state={}) {
    state = cloneDeep(state) // prevent initial state from being mutated

    for await (let result of this.run(request, response, options)) {
      if (typeof result === 'string') {
        state = result
      } else {
        merge(state, result)
      }
    }

    return state
  }

  /**
   * Converts specified callback to a promise
   * @param {Function/Object} callback A function that returns a Promise that
   *  resolves to the new state, a function that returns the new state, or the new state itself.
   * @param {Object} params The request parameters
   * @param {Object} request The request object with body and headers
   * @param {Response} response The response object
   */
  toPromise(callback, params, request, response) {
    if (isFunction(callback)) {
      const result = callback(params, request, response)

      if (result && result.then) {
        // callback returned a promise
        return result
      } else {
        // callback returned the new state
        return Promise.resolve(result)
      }
    } else {
      // callback is the new state
      return Promise.resolve(callback)
    }
  }

  /**
   * Returns the matching route and parsed params for the specified path and method
   * @param {Object} request The http request
   * @return {Object} an object with match and params
   */
  findMatchingRoute(request) {
    let params
    let { path, query, method='GET' } = request

    method = method.toUpperCase()

    const match = this.routes
      .filter(route => method === route.method)
      .find(route => params = route.path.match(path))

    return { match, params: {...params, ...query }}
  }

  /**
   * Returns true if the URL points to a route that has a proxyUpstream handler.  
   * @param {String} url The url to check
   * @param {String} [method='get']
   * @return {Boolean}
   */
  willNavigateToUpstream(url, method='get') {
    const { pathname } = new URL(url, typeof window !== 'undefined' ? window.location : undefined)
    return this.willFetchFromUpstream({ path: pathname, method })
  }

  /**
   * Returns true if the URL points to a route that has a proxyUpstream handler.  
   * @param {String} url The url to check
   * @param {String} [method='get']
   * @return {Boolean}
   */
  willNavigateToUpstream(url, method='get') {
    const { pathname, search } = new URL(url, typeof window !== 'undefined' ? window.location : undefined)
    return this.willFetchFromUpstream({ pathname, search, method })
  }

  /**
   * Returns true if the route will result in the server connecting to the
   * upstream site due to the presence of a `proxyUpstream` handler, otherwise
   * false.
   * @private
   * @param {Object} request
   * @return {Boolean}
   */
  willFetchFromUpstream(request) {
    const { match } = this.findMatchingRoute(request)
    let handlers = match ? match.handlers : this.fallbackHandlers
    return handlers.some(handler => handler.type === 'proxyUpstream')
  }

  /**
   * Called when the location is changed on the client
   * @param {Function} callback A callback to pass the new state to
   * @param {Object} location The new location
   */
  onLocationChange = async (callback, location, action) => {
    if (action === 'REPLACE') return

    // no need to run the route if the location hasn't changed
    if (
      location.pathname === this.prevLocation.pathname &&
      location.search === this.prevLocation.search
    ) {
      return
    }

    this.prevLocation = location // this needs to come before handlers are called or going back while async handlers are running will lead to a broken state

    const { pathname, search } = location
    const request = { path: pathname, search, query: qs.parse(search), method: 'GET' }
    const context = new ClientContext()
    const { state } = location

    if (state) {
      callback(state, action) // called when restoring history state and applying state from Link components
    }

    this.emit('before', { request, response: context })

    if (action === 'PUSH' || !state) {
      /*
       * Why limit action to PUSH here? POP indicates that the user is going back or forward
       * In those cases, if we have location.state, we can assume it's the full state.  We don't need to
       * do anything for replace.
       */
      for await (let state of this.run(request, context, { historyState: state })) {
        callback(state, action)
      }
    } else if (state) {
      callback(state, action) // called when restoring history state and applying state from Link components
    }

<<<<<<< HEAD
    this.emit('after', { request, response: context })
=======
    this.emit('after', { request, response })
>>>>>>> 4cd1349e
  }

  /**
   * Calls the specified callback whenever the current URL changes
   * @param {History} history
   * @param {Function} callback
   * @return {Router} this
   */
  watch(history, callback) {
    this.history = history
    this.prevLocation = history.location

    history.listen(this.onLocationChange.bind(this, callback))

    const { pathname, search } = history.location
    const request = { path: pathname, search, query: qs.parse(search), method: 'GET' }
    const context = new ClientContext(request)

    this.runAll(request, context, { initialLoad: true }, window.initialState)
    this.emit('after', { request, response: context, initialLoad: true })

    return this
  }

  /**
   * Provides an easy way to navigate by changing some but not all of the query params.  Any keys
   * included in the params object are applied as new query param values.  All other query params are preserved.
   * @param {Object} params Key/value pairs to apply to the query string.  Specifying a value of undefined or null will remove that parameter from the query string
   */
  applySearch(params) {
    const { history } = this

    const nextParams = qs.stringify({
      ...qs.parse(history.location.search, { ignoreQueryPrefix: true }),
      ...params
    })

    history.replace(`${history.location.pathname}?${nextParams}`)
  }

}<|MERGE_RESOLUTION|>--- conflicted
+++ resolved
@@ -406,19 +406,8 @@
    * @return {Boolean}
    */
   willNavigateToUpstream(url, method='get') {
-    const { pathname } = new URL(url, typeof window !== 'undefined' ? window.location : undefined)
-    return this.willFetchFromUpstream({ path: pathname, method })
-  }
-
-  /**
-   * Returns true if the URL points to a route that has a proxyUpstream handler.  
-   * @param {String} url The url to check
-   * @param {String} [method='get']
-   * @return {Boolean}
-   */
-  willNavigateToUpstream(url, method='get') {
-    const { pathname, search } = new URL(url, typeof window !== 'undefined' ? window.location : undefined)
-    return this.willFetchFromUpstream({ pathname, search, method })
+    const { pathname: path, search } = new URL(url, typeof window !== 'undefined' ? window.location : undefined)
+    return this.willFetchFromUpstream({ path, search, method })
   }
 
   /**
@@ -477,11 +466,7 @@
       callback(state, action) // called when restoring history state and applying state from Link components
     }
 
-<<<<<<< HEAD
     this.emit('after', { request, response: context })
-=======
-    this.emit('after', { request, response })
->>>>>>> 4cd1349e
   }
 
   /**
