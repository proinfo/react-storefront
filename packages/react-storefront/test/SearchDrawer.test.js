/**
 * @license
 * Copyright © 2017-2018 Moov Corporation.  All rights reserved.
 */
import React from 'react'
import SearchDrawer from '../src/SearchDrawer'
import { mount } from 'enzyme'
import Provider from './TestProvider'
import AppModelBase from '../src/model/AppModelBase'
import createTheme from '../src/createTheme'
import { MuiThemeProvider } from '@material-ui/core'

describe('SearchDrawer', () => {
  let TestContext, app

  beforeEach(() => {
    app = AppModelBase.create({ search: { show: true } })

    TestContext = ({ children }) => (
      <div id="root">
        <Provider app={app}>
          { children }
        </Provider>
      </div>
    )
  })

  it('should render with no props', () => {
    expect(mount(
      <TestContext>
        <SearchDrawer/>
      </TestContext>
    )).toMatchSnapshot()
  })

  it('should set input placeholder text when props.placeholder is set', () => {
    const wrapper = mount(
      <TestContext>
        <SearchDrawer placeholder="foo"/>
      </TestContext>
    )
    
    expect(wrapper.find('input').props().placeholder).toBe('foo')
  })

  it('should use a text button when closeButtonText is set', () => {
    const wrapper = mount(
      <TestContext>
        <SearchDrawer closeButtonText="foo"/>
      </TestContext>
    )
    
    expect(wrapper.find('button').first().text()).toBe('foo')
  })

  it('should blur the background by default', () => {
    app.search.toggle(false)
    document.body.classList.remove('moov-blur')

    mount(
      <TestContext>
        <SearchDrawer/>
      </TestContext>
    )

    app.search.toggle(true)
    
    expect(document.body.classList.contains('moov-blur')).toBe(true)
  })

  it('should not blur background when blurBackground={false}', () => {
    app.search.toggle(false)
    document.body.classList.remove('moov-blur')

    mount(
      <TestContext>
        <SearchDrawer blurBackground={false}/>
      </TestContext>
    )

    app.search.toggle(true)
    
    expect(document.body.classList.contains('moov-blur')).toBe(false)
  })

  describe('searchButtonVariant', () => {
    describe('fab', () => {
      it('should render the search button as a separate fab when text is entered', () => {
        const wrapper = mount(
          <TestContext>
            <SearchDrawer searchButtonVariant="fab"/>
          </TestContext>
        )
        wrapper.find('input').simulate('change', {target: {value: 'My new value'}})
        expect(wrapper.find({ rel: 'search' }).exists()).toBe(true)
        expect(wrapper.find({ rel: 'clear' }).exists()).toBe(true)
      })
    })
    describe('icon', () => {
      it('should not show the clear button when showClearButton is false and text is entered', () => {
        const wrapper = mount(
          <TestContext>
            <SearchDrawer showClearButton={false} searchButtonVariant="icon"/>
          </TestContext>
        )
        wrapper.find('input').simulate('change', {target: {value: 'My new value'}})
        expect(wrapper.find({ rel: 'clear' }).exists()).toBe(false)
      })
      it('should show the clear text is entered', () => {
        const wrapper = mount(
          <TestContext>
            <SearchDrawer searchButtonVariant="icon"/>
          </TestContext>
        )
        wrapper.find('input').simulate('change', {target: {value: 'My new value'}})
        expect(wrapper.find({ rel: 'clear' }).exists()).toBe(true)
        expect(wrapper.find({ rel: 'search' }).exists()).toBe(false)
      })
    })
  })
<<<<<<< HEAD
})
=======
})
>>>>>>> 4cd1349e
<|MERGE_RESOLUTION|>--- conflicted
+++ resolved
@@ -118,8 +118,40 @@
       })
     })
   })
-<<<<<<< HEAD
-})
-=======
-})
->>>>>>> 4cd1349e
+
+  describe('searchButtonVariant', () => {
+    describe('fab', () => {
+      it('should render the search button as a separate fab when text is entered', () => {
+        const wrapper = mount(
+          <TestContext>
+            <SearchDrawer searchButtonVariant="fab"/>
+          </TestContext>
+        )
+        wrapper.find('input').simulate('change', {target: {value: 'My new value'}})
+        expect(wrapper.find({ rel: 'search' }).exists()).toBe(true)
+        expect(wrapper.find({ rel: 'clear' }).exists()).toBe(true)
+      })
+    })
+    describe('icon', () => {
+      it('should not show the clear button when showClearButton is false and text is entered', () => {
+        const wrapper = mount(
+          <TestContext>
+            <SearchDrawer showClearButton={false} searchButtonVariant="icon"/>
+          </TestContext>
+        )
+        wrapper.find('input').simulate('change', {target: {value: 'My new value'}})
+        expect(wrapper.find({ rel: 'clear' }).exists()).toBe(false)
+      })
+      it('should show the clear text is entered', () => {
+        const wrapper = mount(
+          <TestContext>
+            <SearchDrawer searchButtonVariant="icon"/>
+          </TestContext>
+        )
+        wrapper.find('input').simulate('change', {target: {value: 'My new value'}})
+        expect(wrapper.find({ rel: 'clear' }).exists()).toBe(true)
+        expect(wrapper.find({ rel: 'search' }).exists()).toBe(false)
+      })
+    })
+  })
+})