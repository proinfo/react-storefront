// Jest Snapshot v1, https://goo.gl/fbAQLP

exports[`NavTabs does not require history 1`] = `
<TestProvider app={{...}}>
  <Provider router={{...}} app={{...}} history={{...}}>
    <MuiThemeProviderOld theme={{...}}>
      <WithStyles(inject-NavTabs)>
        <inject-NavTabs classes={{...}}>
          <NavTabs classes={{...}} tabs={{...}} history={{...}} elevation={2}>
            <WithStyles(Paper) className="RSFNavTabs-root-402" elevation={2}>
              <Paper className="RSFNavTabs-root-402" elevation={2} classes={{...}} component="div" square={false}>
                <div className="MuiPaper-root-405 MuiPaper-elevation2-409 MuiPaper-rounded-406 RSFNavTabs-root-402">
                  <WithStyles(inject-TabsRow-with-app) initialSelectedIdx={{...}} onTabChange={[Function]} items={{...}} tabRenderer={[Function]} centered={true} classes={{...}}>
                    <inject-TabsRow-with-app initialSelectedIdx={{...}} onTabChange={[Function]} items={{...}} tabRenderer={[Function]} centered={true} classes={{...}}>
                      <TabsRow initialSelectedIdx={{...}} onTabChange={[Function]} items={{...}} tabRenderer={[Function]} centered={true} classes={{...}} app={{...}} variant="scrollable">
                        <WithStyles(Tabs) value={false} onChange={[Function]} indicatorColor="secondary" variant="scrollable" className="RSFTabsRow-root-434 RSFNavTabs-tabs-401" classes={{...}}>
                          <Tabs value={false} onChange={[Function]} indicatorColor="secondary" variant="scrollable" className="RSFTabsRow-root-434 RSFNavTabs-tabs-401" theme={{...}} classes={{...}} centered={false} component="div" fullWidth={false} scrollable={false} ScrollButtonComponent={[Function: WithStyles]} scrollButtons="auto" textColor="inherit">
                            <div className="MuiTabs-root-440 RSFTabsRow-root-434 RSFNavTabs-tabs-401 RSFTabsRow-root-434 RSFNavTabs-tabs-401" variant="scrollable">
                              <EventListener target="window" onResize={[Function: debounced]} />
                              <div className="MuiTabs-flexContainer-441 RSFTabsRow-centered-439">
                                <div className="MuiTabs-scroller-443 RSFTabsRow-scroller-437 MuiTabs-fixed-444" style={{...}} role="tablist" onScroll={[Function: debounced]}>
                                  <div className="MuiTabs-flexContainer-441 RSFTabsRow-centered-439">
                                    <WithStyles(NavTab) text="Tab 1" url="/1" state="{"page":"product"}" image={{...}} items={{...}} root={false} server={false} prefetch={{...}} expanded={false} classes={{...}} item={{...}} onMouseEnter={[Function]} onMouseLeave={[Function]} onItemClick={[Function]} onClick={[Function]} fullWidth={false} indicator={false} selected={false} onChange={[Function]} textColor="inherit" value={0}>
                                      <NavTab text="Tab 1" url="/1" state="{"page":"product"}" image={{...}} items={{...}} root={false} server={false} prefetch={{...}} expanded={false} item={{...}} onMouseEnter={[Function]} onMouseLeave={[Function]} onItemClick={[Function]} onClick={[Function]} fullWidth={false} indicator={false} selected={false} onChange={[Function]} textColor="inherit" value={0} classes={{...}}>
                                        <inject-Track-with-app event="topNavClicked" item={{...}}>
                                          <Track event="topNavClicked" item={{...}} app={{...}} trigger="onClick" onSuccess={[Function]} ampData={{...}}>
<<<<<<< HEAD
                                            <WithStyles(inject-Link) state={[Function: state]} className="RSFNavTab-link-452" to="/1" prefetch={{...}} onClick={[Function]} anchorProps={{...}}>
                                              <inject-Link state={[Function: state]} className="RSFNavTab-link-452" to="/1" prefetch={{...}} onClick={[Function]} anchorProps={{...}} classes={{...}}>
                                                <Link state={[Function: state]} className="RSFNavTab-link-452" to="/1" prefetch={{...}} onClick={[Function]} anchorProps={{...}} classes={{...}} history={{...}} router={{...}} location={{...}}>
                                                  <a onMouseEnter={[Function]} onMouseLeave={[Function]} data-th="topNavClicked" data-moov-link="on" className="RSFLink-root-455 RSFNavTab-link-452" style={[undefined]} onClick={[Function]} href="https://example.com/1">
                                                    <WithStyles(Tab) className="RSFNavTab-root-449 RSFTabsRow-tab-435" label="Tab 1" classes={{...}}>
                                                      <Tab className="RSFNavTab-root-449 RSFTabsRow-tab-435" label="Tab 1" classes={{...}} disabled={false} textColor="inherit">
                                                        <WithStyles(ButtonBase) focusRipple={true} className="MuiTab-root-456 MuiTab-textColorInherit-458 RSFNavTab-root-449 RSFTabsRow-tab-435" role="tab" aria-selected={[undefined]} disabled={false} onClick={[Function]}>
                                                          <ButtonBase focusRipple={true} className="MuiTab-root-456 MuiTab-textColorInherit-458 RSFNavTab-root-449 RSFTabsRow-tab-435" role="tab" aria-selected={[undefined]} disabled={false} onClick={[Function]} classes={{...}} centerRipple={false} component="button" disableRipple={false} disableTouchRipple={false} tabIndex="0" type="button">
                                                            <button className="MuiButtonBase-root-468 MuiTab-root-456 MuiTab-textColorInherit-458 RSFNavTab-root-449 RSFTabsRow-tab-435" onBlur={[Function]} onFocus={[Function]} onKeyDown={[Function]} onKeyUp={[Function]} onMouseDown={[Function]} onMouseLeave={[Function]} onMouseUp={[Function]} onTouchEnd={[Function]} onTouchMove={[Function]} onTouchStart={[Function]} tabIndex="0" type="button" disabled={false} role="tab" aria-selected={[undefined]} onClick={[Function]}>
                                                              <span className="MuiTab-wrapper-464">
                                                                <span className="MuiTab-labelContainer-465">
                                                                  <span className="MuiTab-label-466 RSFNavTab-label-451">
=======
                                            <WithStyles(inject-Link) state={[Function]} className="RSFNavTab-link-458" to="/1" prefetch={{...}} onClick={[Function]} anchorProps={{...}}>
                                              <inject-Link state={[Function]} className="RSFNavTab-link-458" to="/1" prefetch={{...}} onClick={[Function]} anchorProps={{...}} classes={{...}}>
                                                <Link state={[Function]} className="RSFNavTab-link-458" to="/1" prefetch={{...}} onClick={[Function]} anchorProps={{...}} classes={{...}} history={{...}} router={{...}} location={{...}}>
                                                  <a onMouseEnter={[Function]} onMouseLeave={[Function]} data-th="topNavClicked" data-moov-link="on" className="RSFLink-root-461 RSFNavTab-link-458" style={[undefined]} onClick={[Function]} href="https://example.com/1">
                                                    <WithStyles(Tab) className="RSFNavTab-root-455 RSFTabsRow-tab-440" label="Tab 1" classes={{...}}>
                                                      <Tab className="RSFNavTab-root-455 RSFTabsRow-tab-440" label="Tab 1" classes={{...}} disabled={false} textColor="inherit">
                                                        <WithStyles(ButtonBase) focusRipple={true} className="MuiTab-root-462 MuiTab-textColorInherit-464 RSFNavTab-root-455 RSFTabsRow-tab-440" role="tab" aria-selected={[undefined]} disabled={false} onClick={[Function]}>
                                                          <ButtonBase focusRipple={true} className="MuiTab-root-462 MuiTab-textColorInherit-464 RSFNavTab-root-455 RSFTabsRow-tab-440" role="tab" aria-selected={[undefined]} disabled={false} onClick={[Function]} classes={{...}} centerRipple={false} component="button" disableRipple={false} disableTouchRipple={false} tabIndex="0" type="button">
                                                            <button className="MuiButtonBase-root-474 MuiTab-root-462 MuiTab-textColorInherit-464 RSFNavTab-root-455 RSFTabsRow-tab-440" onBlur={[Function]} onFocus={[Function]} onKeyDown={[Function]} onKeyUp={[Function]} onMouseDown={[Function]} onMouseLeave={[Function]} onMouseUp={[Function]} onTouchEnd={[Function]} onTouchMove={[Function]} onTouchStart={[Function]} tabIndex="0" type="button" disabled={false} role="tab" aria-selected={[undefined]} onClick={[Function]}>
                                                              <span className="MuiTab-wrapper-470">
                                                                <span className="MuiTab-labelContainer-471">
                                                                  <span className="MuiTab-label-472 RSFNavTab-label-457">
>>>>>>> edf0c616
                                                                    Tab 1
                                                                  </span>
                                                                </span>
                                                              </span>
                                                              <NoSsr defer={false} fallback={{...}}>
                                                                <WithStyles(TouchRipple) innerRef={[Function]} center={false}>
                                                                  <TouchRipple center={false} classes={{...}}>
                                                                    <TransitionGroup component="span" enter={true} exit={true} className="MuiTouchRipple-root-471" childFactory={[Function: childFactory]}>
                                                                      <span className="MuiTouchRipple-root-471" />
                                                                    </TransitionGroup>
                                                                  </TouchRipple>
                                                                </WithStyles(TouchRipple)>
                                                              </NoSsr>
                                                            </button>
                                                          </ButtonBase>
                                                        </WithStyles(ButtonBase)>
                                                      </Tab>
                                                    </WithStyles(Tab)>
                                                  </a>
                                                </Link>
                                              </inject-Link>
                                            </WithStyles(inject-Link)>
                                          </Track>
                                        </inject-Track-with-app>
                                      </NavTab>
                                    </WithStyles(NavTab)>
                                    <WithStyles(NavTab) text="Tab 1" url="/2" state="{"page":"product"}" image={{...}} items={{...}} root={false} server={false} prefetch={{...}} expanded={false} classes={{...}} item={{...}} onMouseEnter={[Function]} onMouseLeave={[Function]} onItemClick={[Function]} onClick={[Function]} fullWidth={false} indicator={false} selected={false} onChange={[Function]} textColor="inherit" value={1}>
                                      <NavTab text="Tab 1" url="/2" state="{"page":"product"}" image={{...}} items={{...}} root={false} server={false} prefetch={{...}} expanded={false} item={{...}} onMouseEnter={[Function]} onMouseLeave={[Function]} onItemClick={[Function]} onClick={[Function]} fullWidth={false} indicator={false} selected={false} onChange={[Function]} textColor="inherit" value={1} classes={{...}}>
                                        <inject-Track-with-app event="topNavClicked" item={{...}}>
                                          <Track event="topNavClicked" item={{...}} app={{...}} trigger="onClick" onSuccess={[Function]} ampData={{...}}>
<<<<<<< HEAD
                                            <WithStyles(inject-Link) state={[Function: state]} className="RSFNavTab-link-452" to="/2" prefetch={{...}} onClick={[Function]} anchorProps={{...}}>
                                              <inject-Link state={[Function: state]} className="RSFNavTab-link-452" to="/2" prefetch={{...}} onClick={[Function]} anchorProps={{...}} classes={{...}}>
                                                <Link state={[Function: state]} className="RSFNavTab-link-452" to="/2" prefetch={{...}} onClick={[Function]} anchorProps={{...}} classes={{...}} history={{...}} router={{...}} location={{...}}>
                                                  <a onMouseEnter={[Function]} onMouseLeave={[Function]} data-th="topNavClicked" data-moov-link="on" className="RSFLink-root-455 RSFNavTab-link-452" style={[undefined]} onClick={[Function]} href="https://example.com/2">
                                                    <WithStyles(Tab) className="RSFNavTab-root-449 RSFTabsRow-tab-435" label="Tab 1" classes={{...}}>
                                                      <Tab className="RSFNavTab-root-449 RSFTabsRow-tab-435" label="Tab 1" classes={{...}} disabled={false} textColor="inherit">
                                                        <WithStyles(ButtonBase) focusRipple={true} className="MuiTab-root-456 MuiTab-textColorInherit-458 RSFNavTab-root-449 RSFTabsRow-tab-435" role="tab" aria-selected={[undefined]} disabled={false} onClick={[Function]}>
                                                          <ButtonBase focusRipple={true} className="MuiTab-root-456 MuiTab-textColorInherit-458 RSFNavTab-root-449 RSFTabsRow-tab-435" role="tab" aria-selected={[undefined]} disabled={false} onClick={[Function]} classes={{...}} centerRipple={false} component="button" disableRipple={false} disableTouchRipple={false} tabIndex="0" type="button">
                                                            <button className="MuiButtonBase-root-468 MuiTab-root-456 MuiTab-textColorInherit-458 RSFNavTab-root-449 RSFTabsRow-tab-435" onBlur={[Function]} onFocus={[Function]} onKeyDown={[Function]} onKeyUp={[Function]} onMouseDown={[Function]} onMouseLeave={[Function]} onMouseUp={[Function]} onTouchEnd={[Function]} onTouchMove={[Function]} onTouchStart={[Function]} tabIndex="0" type="button" disabled={false} role="tab" aria-selected={[undefined]} onClick={[Function]}>
                                                              <span className="MuiTab-wrapper-464">
                                                                <span className="MuiTab-labelContainer-465">
                                                                  <span className="MuiTab-label-466 RSFNavTab-label-451">
=======
                                            <WithStyles(inject-Link) state={[Function]} className="RSFNavTab-link-458" to="/2" prefetch={{...}} onClick={[Function]} anchorProps={{...}}>
                                              <inject-Link state={[Function]} className="RSFNavTab-link-458" to="/2" prefetch={{...}} onClick={[Function]} anchorProps={{...}} classes={{...}}>
                                                <Link state={[Function]} className="RSFNavTab-link-458" to="/2" prefetch={{...}} onClick={[Function]} anchorProps={{...}} classes={{...}} history={{...}} router={{...}} location={{...}}>
                                                  <a onMouseEnter={[Function]} onMouseLeave={[Function]} data-th="topNavClicked" data-moov-link="on" className="RSFLink-root-461 RSFNavTab-link-458" style={[undefined]} onClick={[Function]} href="https://example.com/2">
                                                    <WithStyles(Tab) className="RSFNavTab-root-455 RSFTabsRow-tab-440" label="Tab 1" classes={{...}}>
                                                      <Tab className="RSFNavTab-root-455 RSFTabsRow-tab-440" label="Tab 1" classes={{...}} disabled={false} textColor="inherit">
                                                        <WithStyles(ButtonBase) focusRipple={true} className="MuiTab-root-462 MuiTab-textColorInherit-464 RSFNavTab-root-455 RSFTabsRow-tab-440" role="tab" aria-selected={[undefined]} disabled={false} onClick={[Function]}>
                                                          <ButtonBase focusRipple={true} className="MuiTab-root-462 MuiTab-textColorInherit-464 RSFNavTab-root-455 RSFTabsRow-tab-440" role="tab" aria-selected={[undefined]} disabled={false} onClick={[Function]} classes={{...}} centerRipple={false} component="button" disableRipple={false} disableTouchRipple={false} tabIndex="0" type="button">
                                                            <button className="MuiButtonBase-root-474 MuiTab-root-462 MuiTab-textColorInherit-464 RSFNavTab-root-455 RSFTabsRow-tab-440" onBlur={[Function]} onFocus={[Function]} onKeyDown={[Function]} onKeyUp={[Function]} onMouseDown={[Function]} onMouseLeave={[Function]} onMouseUp={[Function]} onTouchEnd={[Function]} onTouchMove={[Function]} onTouchStart={[Function]} tabIndex="0" type="button" disabled={false} role="tab" aria-selected={[undefined]} onClick={[Function]}>
                                                              <span className="MuiTab-wrapper-470">
                                                                <span className="MuiTab-labelContainer-471">
                                                                  <span className="MuiTab-label-472 RSFNavTab-label-457">
>>>>>>> edf0c616
                                                                    Tab 1
                                                                  </span>
                                                                </span>
                                                              </span>
                                                              <NoSsr defer={false} fallback={{...}}>
                                                                <WithStyles(TouchRipple) innerRef={[Function]} center={false}>
                                                                  <TouchRipple center={false} classes={{...}}>
                                                                    <TransitionGroup component="span" enter={true} exit={true} className="MuiTouchRipple-root-471" childFactory={[Function: childFactory]}>
                                                                      <span className="MuiTouchRipple-root-471" />
                                                                    </TransitionGroup>
                                                                  </TouchRipple>
                                                                </WithStyles(TouchRipple)>
                                                              </NoSsr>
                                                            </button>
                                                          </ButtonBase>
                                                        </WithStyles(ButtonBase)>
                                                      </Tab>
                                                    </WithStyles(Tab)>
                                                  </a>
                                                </Link>
                                              </inject-Link>
                                            </WithStyles(inject-Link)>
                                          </Track>
                                        </inject-Track-with-app>
                                      </NavTab>
                                    </WithStyles(NavTab)>
                                  </div>
                                  <WithStyles(TabIndicator) className="MuiTabs-indicator-448 RSFTabsRow-indicator-432 RSFTabsRow-noSelection-433" color="secondary" style={{...}}>
                                    <TabIndicator className="MuiTabs-indicator-448 RSFTabsRow-indicator-432 RSFTabsRow-noSelection-433" color="secondary" style={{...}} classes={{...}}>
                                      <span className="MuiPrivateTabIndicator-root-478 MuiPrivateTabIndicator-colorSecondary-480 MuiTabs-indicator-448 RSFTabsRow-indicator-432 RSFTabsRow-noSelection-433" style={{...}} />
                                    </TabIndicator>
                                  </WithStyles(TabIndicator)>
                                </div>
                              </div>
                            </div>
                          </Tabs>
                        </WithStyles(Tabs)>
                      </TabsRow>
                    </inject-TabsRow-with-app>
                  </WithStyles(inject-TabsRow-with-app)>
                </div>
              </Paper>
            </WithStyles(Paper)>
          </NavTabs>
        </inject-NavTabs>
      </WithStyles(inject-NavTabs)>
    </MuiThemeProviderOld>
  </Provider>
</TestProvider>
`;

exports[`NavTabs renders 1`] = `
<TestProvider app={{...}}>
  <Provider router={{...}} app={{...}} history={{...}}>
    <MuiThemeProviderOld theme={{...}}>
      <WithStyles(inject-NavTabs)>
        <inject-NavTabs classes={{...}}>
          <NavTabs classes={{...}} tabs={{...}} history={{...}} elevation={2}>
            <WithStyles(Paper) className="RSFNavTabs-root-2" elevation={2}>
              <Paper className="RSFNavTabs-root-2" elevation={2} classes={{...}} component="div" square={false}>
                <div className="MuiPaper-root-5 MuiPaper-elevation2-9 MuiPaper-rounded-6 RSFNavTabs-root-2">
                  <WithStyles(inject-TabsRow-with-app) initialSelectedIdx={{...}} onTabChange={[Function]} items={{...}} tabRenderer={[Function]} centered={true} classes={{...}}>
                    <inject-TabsRow-with-app initialSelectedIdx={{...}} onTabChange={[Function]} items={{...}} tabRenderer={[Function]} centered={true} classes={{...}}>
                      <TabsRow initialSelectedIdx={{...}} onTabChange={[Function]} items={{...}} tabRenderer={[Function]} centered={true} classes={{...}} app={{...}} variant="scrollable">
                        <WithStyles(Tabs) value={false} onChange={[Function]} indicatorColor="secondary" variant="scrollable" className="RSFTabsRow-root-34 RSFNavTabs-tabs-1" classes={{...}}>
                          <Tabs value={false} onChange={[Function]} indicatorColor="secondary" variant="scrollable" className="RSFTabsRow-root-34 RSFNavTabs-tabs-1" theme={{...}} classes={{...}} centered={false} component="div" fullWidth={false} scrollable={false} ScrollButtonComponent={[Function: WithStyles]} scrollButtons="auto" textColor="inherit">
                            <div className="MuiTabs-root-40 RSFTabsRow-root-34 RSFNavTabs-tabs-1 RSFTabsRow-root-34 RSFNavTabs-tabs-1" variant="scrollable">
                              <EventListener target="window" onResize={[Function: debounced]} />
                              <div className="MuiTabs-flexContainer-41 RSFTabsRow-centered-39">
                                <div className="MuiTabs-scroller-43 RSFTabsRow-scroller-37 MuiTabs-fixed-44" style={{...}} role="tablist" onScroll={[Function: debounced]}>
                                  <div className="MuiTabs-flexContainer-41 RSFTabsRow-centered-39">
                                    <WithStyles(NavTab) text="Tab 1" url="/1" state="{"page":"product"}" image={{...}} items={{...}} root={false} server={false} prefetch={{...}} expanded={false} classes={{...}} item={{...}} onMouseEnter={[Function]} onMouseLeave={[Function]} onItemClick={[Function]} onClick={[Function]} fullWidth={false} indicator={false} selected={false} onChange={[Function]} textColor="inherit" value={0}>
                                      <NavTab text="Tab 1" url="/1" state="{"page":"product"}" image={{...}} items={{...}} root={false} server={false} prefetch={{...}} expanded={false} item={{...}} onMouseEnter={[Function]} onMouseLeave={[Function]} onItemClick={[Function]} onClick={[Function]} fullWidth={false} indicator={false} selected={false} onChange={[Function]} textColor="inherit" value={0} classes={{...}}>
                                        <inject-Track-with-app event="topNavClicked" item={{...}}>
                                          <Track event="topNavClicked" item={{...}} app={{...}} trigger="onClick" onSuccess={[Function]} ampData={{...}}>
<<<<<<< HEAD
                                            <WithStyles(inject-Link) state={[Function: state]} className="RSFNavTab-link-52" to="/1" prefetch={{...}} onClick={[Function]} anchorProps={{...}}>
                                              <inject-Link state={[Function: state]} className="RSFNavTab-link-52" to="/1" prefetch={{...}} onClick={[Function]} anchorProps={{...}} classes={{...}}>
                                                <Link state={[Function: state]} className="RSFNavTab-link-52" to="/1" prefetch={{...}} onClick={[Function]} anchorProps={{...}} classes={{...}} history={{...}} router={{...}} location={{...}}>
                                                  <a onMouseEnter={[Function]} onMouseLeave={[Function]} data-th="topNavClicked" data-moov-link="on" className="RSFLink-root-55 RSFNavTab-link-52" style={[undefined]} onClick={[Function]} href="https://example.com/1">
                                                    <WithStyles(Tab) className="RSFNavTab-root-49 RSFTabsRow-tab-35" label="Tab 1" classes={{...}}>
                                                      <Tab className="RSFNavTab-root-49 RSFTabsRow-tab-35" label="Tab 1" classes={{...}} disabled={false} textColor="inherit">
                                                        <WithStyles(ButtonBase) focusRipple={true} className="MuiTab-root-56 MuiTab-textColorInherit-58 RSFNavTab-root-49 RSFTabsRow-tab-35" role="tab" aria-selected={[undefined]} disabled={false} onClick={[Function]}>
                                                          <ButtonBase focusRipple={true} className="MuiTab-root-56 MuiTab-textColorInherit-58 RSFNavTab-root-49 RSFTabsRow-tab-35" role="tab" aria-selected={[undefined]} disabled={false} onClick={[Function]} classes={{...}} centerRipple={false} component="button" disableRipple={false} disableTouchRipple={false} tabIndex="0" type="button">
                                                            <button className="MuiButtonBase-root-68 MuiTab-root-56 MuiTab-textColorInherit-58 RSFNavTab-root-49 RSFTabsRow-tab-35" onBlur={[Function]} onFocus={[Function]} onKeyDown={[Function]} onKeyUp={[Function]} onMouseDown={[Function]} onMouseLeave={[Function]} onMouseUp={[Function]} onTouchEnd={[Function]} onTouchMove={[Function]} onTouchStart={[Function]} tabIndex="0" type="button" disabled={false} role="tab" aria-selected={[undefined]} onClick={[Function]}>
                                                              <span className="MuiTab-wrapper-64">
                                                                <span className="MuiTab-labelContainer-65">
                                                                  <span className="MuiTab-label-66 RSFNavTab-label-51">
=======
                                            <WithStyles(inject-Link) state={[Function]} className="RSFNavTab-link-53" to="/1" prefetch={{...}} onClick={[Function]} anchorProps={{...}}>
                                              <inject-Link state={[Function]} className="RSFNavTab-link-53" to="/1" prefetch={{...}} onClick={[Function]} anchorProps={{...}} classes={{...}}>
                                                <Link state={[Function]} className="RSFNavTab-link-53" to="/1" prefetch={{...}} onClick={[Function]} anchorProps={{...}} classes={{...}} history={{...}} router={{...}} location={{...}}>
                                                  <a onMouseEnter={[Function]} onMouseLeave={[Function]} data-th="topNavClicked" data-moov-link="on" className="RSFLink-root-56 RSFNavTab-link-53" style={[undefined]} onClick={[Function]} href="https://example.com/1">
                                                    <WithStyles(Tab) className="RSFNavTab-root-50 RSFTabsRow-tab-35" label="Tab 1" classes={{...}}>
                                                      <Tab className="RSFNavTab-root-50 RSFTabsRow-tab-35" label="Tab 1" classes={{...}} disabled={false} textColor="inherit">
                                                        <WithStyles(ButtonBase) focusRipple={true} className="MuiTab-root-57 MuiTab-textColorInherit-59 RSFNavTab-root-50 RSFTabsRow-tab-35" role="tab" aria-selected={[undefined]} disabled={false} onClick={[Function]}>
                                                          <ButtonBase focusRipple={true} className="MuiTab-root-57 MuiTab-textColorInherit-59 RSFNavTab-root-50 RSFTabsRow-tab-35" role="tab" aria-selected={[undefined]} disabled={false} onClick={[Function]} classes={{...}} centerRipple={false} component="button" disableRipple={false} disableTouchRipple={false} tabIndex="0" type="button">
                                                            <button className="MuiButtonBase-root-69 MuiTab-root-57 MuiTab-textColorInherit-59 RSFNavTab-root-50 RSFTabsRow-tab-35" onBlur={[Function]} onFocus={[Function]} onKeyDown={[Function]} onKeyUp={[Function]} onMouseDown={[Function]} onMouseLeave={[Function]} onMouseUp={[Function]} onTouchEnd={[Function]} onTouchMove={[Function]} onTouchStart={[Function]} tabIndex="0" type="button" disabled={false} role="tab" aria-selected={[undefined]} onClick={[Function]}>
                                                              <span className="MuiTab-wrapper-65">
                                                                <span className="MuiTab-labelContainer-66">
                                                                  <span className="MuiTab-label-67 RSFNavTab-label-52">
>>>>>>> edf0c616
                                                                    Tab 1
                                                                  </span>
                                                                </span>
                                                              </span>
                                                              <NoSsr defer={false} fallback={{...}}>
                                                                <WithStyles(TouchRipple) innerRef={[Function]} center={false}>
                                                                  <TouchRipple center={false} classes={{...}}>
                                                                    <TransitionGroup component="span" enter={true} exit={true} className="MuiTouchRipple-root-71" childFactory={[Function: childFactory]}>
                                                                      <span className="MuiTouchRipple-root-71" />
                                                                    </TransitionGroup>
                                                                  </TouchRipple>
                                                                </WithStyles(TouchRipple)>
                                                              </NoSsr>
                                                            </button>
                                                          </ButtonBase>
                                                        </WithStyles(ButtonBase)>
                                                      </Tab>
                                                    </WithStyles(Tab)>
                                                  </a>
                                                </Link>
                                              </inject-Link>
                                            </WithStyles(inject-Link)>
                                          </Track>
                                        </inject-Track-with-app>
                                      </NavTab>
                                    </WithStyles(NavTab)>
                                    <WithStyles(NavTab) text="Tab 1" url="/2" state="{"page":"product"}" image={{...}} items={{...}} root={false} server={false} prefetch={{...}} expanded={false} classes={{...}} item={{...}} onMouseEnter={[Function]} onMouseLeave={[Function]} onItemClick={[Function]} onClick={[Function]} fullWidth={false} indicator={false} selected={false} onChange={[Function]} textColor="inherit" value={1}>
                                      <NavTab text="Tab 1" url="/2" state="{"page":"product"}" image={{...}} items={{...}} root={false} server={false} prefetch={{...}} expanded={false} item={{...}} onMouseEnter={[Function]} onMouseLeave={[Function]} onItemClick={[Function]} onClick={[Function]} fullWidth={false} indicator={false} selected={false} onChange={[Function]} textColor="inherit" value={1} classes={{...}}>
                                        <inject-Track-with-app event="topNavClicked" item={{...}}>
                                          <Track event="topNavClicked" item={{...}} app={{...}} trigger="onClick" onSuccess={[Function]} ampData={{...}}>
<<<<<<< HEAD
                                            <WithStyles(inject-Link) state={[Function: state]} className="RSFNavTab-link-52" to="/2" prefetch={{...}} onClick={[Function]} anchorProps={{...}}>
                                              <inject-Link state={[Function: state]} className="RSFNavTab-link-52" to="/2" prefetch={{...}} onClick={[Function]} anchorProps={{...}} classes={{...}}>
                                                <Link state={[Function: state]} className="RSFNavTab-link-52" to="/2" prefetch={{...}} onClick={[Function]} anchorProps={{...}} classes={{...}} history={{...}} router={{...}} location={{...}}>
                                                  <a onMouseEnter={[Function]} onMouseLeave={[Function]} data-th="topNavClicked" data-moov-link="on" className="RSFLink-root-55 RSFNavTab-link-52" style={[undefined]} onClick={[Function]} href="https://example.com/2">
                                                    <WithStyles(Tab) className="RSFNavTab-root-49 RSFTabsRow-tab-35" label="Tab 1" classes={{...}}>
                                                      <Tab className="RSFNavTab-root-49 RSFTabsRow-tab-35" label="Tab 1" classes={{...}} disabled={false} textColor="inherit">
                                                        <WithStyles(ButtonBase) focusRipple={true} className="MuiTab-root-56 MuiTab-textColorInherit-58 RSFNavTab-root-49 RSFTabsRow-tab-35" role="tab" aria-selected={[undefined]} disabled={false} onClick={[Function]}>
                                                          <ButtonBase focusRipple={true} className="MuiTab-root-56 MuiTab-textColorInherit-58 RSFNavTab-root-49 RSFTabsRow-tab-35" role="tab" aria-selected={[undefined]} disabled={false} onClick={[Function]} classes={{...}} centerRipple={false} component="button" disableRipple={false} disableTouchRipple={false} tabIndex="0" type="button">
                                                            <button className="MuiButtonBase-root-68 MuiTab-root-56 MuiTab-textColorInherit-58 RSFNavTab-root-49 RSFTabsRow-tab-35" onBlur={[Function]} onFocus={[Function]} onKeyDown={[Function]} onKeyUp={[Function]} onMouseDown={[Function]} onMouseLeave={[Function]} onMouseUp={[Function]} onTouchEnd={[Function]} onTouchMove={[Function]} onTouchStart={[Function]} tabIndex="0" type="button" disabled={false} role="tab" aria-selected={[undefined]} onClick={[Function]}>
                                                              <span className="MuiTab-wrapper-64">
                                                                <span className="MuiTab-labelContainer-65">
                                                                  <span className="MuiTab-label-66 RSFNavTab-label-51">
=======
                                            <WithStyles(inject-Link) state={[Function]} className="RSFNavTab-link-53" to="/2" prefetch={{...}} onClick={[Function]} anchorProps={{...}}>
                                              <inject-Link state={[Function]} className="RSFNavTab-link-53" to="/2" prefetch={{...}} onClick={[Function]} anchorProps={{...}} classes={{...}}>
                                                <Link state={[Function]} className="RSFNavTab-link-53" to="/2" prefetch={{...}} onClick={[Function]} anchorProps={{...}} classes={{...}} history={{...}} router={{...}} location={{...}}>
                                                  <a onMouseEnter={[Function]} onMouseLeave={[Function]} data-th="topNavClicked" data-moov-link="on" className="RSFLink-root-56 RSFNavTab-link-53" style={[undefined]} onClick={[Function]} href="https://example.com/2">
                                                    <WithStyles(Tab) className="RSFNavTab-root-50 RSFTabsRow-tab-35" label="Tab 1" classes={{...}}>
                                                      <Tab className="RSFNavTab-root-50 RSFTabsRow-tab-35" label="Tab 1" classes={{...}} disabled={false} textColor="inherit">
                                                        <WithStyles(ButtonBase) focusRipple={true} className="MuiTab-root-57 MuiTab-textColorInherit-59 RSFNavTab-root-50 RSFTabsRow-tab-35" role="tab" aria-selected={[undefined]} disabled={false} onClick={[Function]}>
                                                          <ButtonBase focusRipple={true} className="MuiTab-root-57 MuiTab-textColorInherit-59 RSFNavTab-root-50 RSFTabsRow-tab-35" role="tab" aria-selected={[undefined]} disabled={false} onClick={[Function]} classes={{...}} centerRipple={false} component="button" disableRipple={false} disableTouchRipple={false} tabIndex="0" type="button">
                                                            <button className="MuiButtonBase-root-69 MuiTab-root-57 MuiTab-textColorInherit-59 RSFNavTab-root-50 RSFTabsRow-tab-35" onBlur={[Function]} onFocus={[Function]} onKeyDown={[Function]} onKeyUp={[Function]} onMouseDown={[Function]} onMouseLeave={[Function]} onMouseUp={[Function]} onTouchEnd={[Function]} onTouchMove={[Function]} onTouchStart={[Function]} tabIndex="0" type="button" disabled={false} role="tab" aria-selected={[undefined]} onClick={[Function]}>
                                                              <span className="MuiTab-wrapper-65">
                                                                <span className="MuiTab-labelContainer-66">
                                                                  <span className="MuiTab-label-67 RSFNavTab-label-52">
>>>>>>> edf0c616
                                                                    Tab 1
                                                                  </span>
                                                                </span>
                                                              </span>
                                                              <NoSsr defer={false} fallback={{...}}>
                                                                <WithStyles(TouchRipple) innerRef={[Function]} center={false}>
                                                                  <TouchRipple center={false} classes={{...}}>
                                                                    <TransitionGroup component="span" enter={true} exit={true} className="MuiTouchRipple-root-71" childFactory={[Function: childFactory]}>
                                                                      <span className="MuiTouchRipple-root-71" />
                                                                    </TransitionGroup>
                                                                  </TouchRipple>
                                                                </WithStyles(TouchRipple)>
                                                              </NoSsr>
                                                            </button>
                                                          </ButtonBase>
                                                        </WithStyles(ButtonBase)>
                                                      </Tab>
                                                    </WithStyles(Tab)>
                                                  </a>
                                                </Link>
                                              </inject-Link>
                                            </WithStyles(inject-Link)>
                                          </Track>
                                        </inject-Track-with-app>
                                      </NavTab>
                                    </WithStyles(NavTab)>
                                  </div>
                                  <WithStyles(TabIndicator) className="MuiTabs-indicator-48 RSFTabsRow-indicator-32 RSFTabsRow-noSelection-33" color="secondary" style={{...}}>
                                    <TabIndicator className="MuiTabs-indicator-48 RSFTabsRow-indicator-32 RSFTabsRow-noSelection-33" color="secondary" style={{...}} classes={{...}}>
                                      <span className="MuiPrivateTabIndicator-root-78 MuiPrivateTabIndicator-colorSecondary-80 MuiTabs-indicator-48 RSFTabsRow-indicator-32 RSFTabsRow-noSelection-33" style={{...}} />
                                    </TabIndicator>
                                  </WithStyles(TabIndicator)>
                                </div>
                              </div>
                            </div>
                          </Tabs>
                        </WithStyles(Tabs)>
                      </TabsRow>
                    </inject-TabsRow-with-app>
                  </WithStyles(inject-TabsRow-with-app)>
                </div>
              </Paper>
            </WithStyles(Paper)>
          </NavTabs>
        </inject-NavTabs>
      </WithStyles(inject-NavTabs)>
    </MuiThemeProviderOld>
  </Provider>
</TestProvider>
`;

exports[`NavTabs uses prefetch 1`] = `
<TestProvider app={{...}}>
  <Provider router={{...}} app={{...}} history={{...}}>
    <MuiThemeProviderOld theme={{...}}>
      <WithStyles(inject-NavTabs)>
        <inject-NavTabs classes={{...}}>
          <NavTabs classes={{...}} tabs={{...}} history={{...}} elevation={2}>
            <WithStyles(Paper) className="RSFNavTabs-root-82" elevation={2}>
              <Paper className="RSFNavTabs-root-82" elevation={2} classes={{...}} component="div" square={false}>
                <div className="MuiPaper-root-85 MuiPaper-elevation2-89 MuiPaper-rounded-86 RSFNavTabs-root-82">
                  <WithStyles(inject-TabsRow-with-app) initialSelectedIdx={{...}} onTabChange={[Function]} items={{...}} tabRenderer={[Function]} centered={true} classes={{...}}>
                    <inject-TabsRow-with-app initialSelectedIdx={{...}} onTabChange={[Function]} items={{...}} tabRenderer={[Function]} centered={true} classes={{...}}>
                      <TabsRow initialSelectedIdx={{...}} onTabChange={[Function]} items={{...}} tabRenderer={[Function]} centered={true} classes={{...}} app={{...}} variant="scrollable">
                        <WithStyles(Tabs) value={false} onChange={[Function]} indicatorColor="secondary" variant="scrollable" className="RSFTabsRow-root-114 RSFNavTabs-tabs-81" classes={{...}}>
                          <Tabs value={false} onChange={[Function]} indicatorColor="secondary" variant="scrollable" className="RSFTabsRow-root-114 RSFNavTabs-tabs-81" theme={{...}} classes={{...}} centered={false} component="div" fullWidth={false} scrollable={false} ScrollButtonComponent={[Function: WithStyles]} scrollButtons="auto" textColor="inherit">
                            <div className="MuiTabs-root-120 RSFTabsRow-root-114 RSFNavTabs-tabs-81 RSFTabsRow-root-114 RSFNavTabs-tabs-81" variant="scrollable">
                              <EventListener target="window" onResize={[Function: debounced]} />
                              <div className="MuiTabs-flexContainer-121 RSFTabsRow-centered-119">
                                <div className="MuiTabs-scroller-123 RSFTabsRow-scroller-117 MuiTabs-fixed-124" style={{...}} role="tablist" onScroll={[Function: debounced]}>
                                  <div className="MuiTabs-flexContainer-121 RSFTabsRow-centered-119">
                                    <WithStyles(NavTab) text="Tab 1" url="/1" state="{"page":"product"}" image={{...}} items={{...}} root={false} server={false} prefetch="always" expanded={false} classes={{...}} item={{...}} onMouseEnter={[Function]} onMouseLeave={[Function]} onItemClick={[Function]} onClick={[Function]} fullWidth={false} indicator={false} selected={false} onChange={[Function]} textColor="inherit" value={0}>
                                      <NavTab text="Tab 1" url="/1" state="{"page":"product"}" image={{...}} items={{...}} root={false} server={false} prefetch="always" expanded={false} item={{...}} onMouseEnter={[Function]} onMouseLeave={[Function]} onItemClick={[Function]} onClick={[Function]} fullWidth={false} indicator={false} selected={false} onChange={[Function]} textColor="inherit" value={0} classes={{...}}>
                                        <inject-Track-with-app event="topNavClicked" item={{...}}>
                                          <Track event="topNavClicked" item={{...}} app={{...}} trigger="onClick" onSuccess={[Function]} ampData={{...}}>
<<<<<<< HEAD
                                            <WithStyles(inject-Link) state={[Function: state]} className="RSFNavTab-link-132" to="/1" prefetch="always" onClick={[Function]} anchorProps={{...}}>
                                              <inject-Link state={[Function: state]} className="RSFNavTab-link-132" to="/1" prefetch="always" onClick={[Function]} anchorProps={{...}} classes={{...}}>
                                                <Link state={[Function: state]} className="RSFNavTab-link-132" to="/1" prefetch="always" onClick={[Function]} anchorProps={{...}} classes={{...}} history={{...}} router={{...}} location={{...}}>
                                                  <a onMouseEnter={[Function]} onMouseLeave={[Function]} data-th="topNavClicked" data-moov-link="on" className="RSFLink-root-135 RSFNavTab-link-132" style={[undefined]} onClick={[Function]} href="https://example.com/1" data-moov-rel="prefetch">
                                                    <WithStyles(Tab) className="RSFNavTab-root-129 RSFTabsRow-tab-115" label="Tab 1" classes={{...}}>
                                                      <Tab className="RSFNavTab-root-129 RSFTabsRow-tab-115" label="Tab 1" classes={{...}} disabled={false} textColor="inherit">
                                                        <WithStyles(ButtonBase) focusRipple={true} className="MuiTab-root-136 MuiTab-textColorInherit-138 RSFNavTab-root-129 RSFTabsRow-tab-115" role="tab" aria-selected={[undefined]} disabled={false} onClick={[Function]}>
                                                          <ButtonBase focusRipple={true} className="MuiTab-root-136 MuiTab-textColorInherit-138 RSFNavTab-root-129 RSFTabsRow-tab-115" role="tab" aria-selected={[undefined]} disabled={false} onClick={[Function]} classes={{...}} centerRipple={false} component="button" disableRipple={false} disableTouchRipple={false} tabIndex="0" type="button">
                                                            <button className="MuiButtonBase-root-148 MuiTab-root-136 MuiTab-textColorInherit-138 RSFNavTab-root-129 RSFTabsRow-tab-115" onBlur={[Function]} onFocus={[Function]} onKeyDown={[Function]} onKeyUp={[Function]} onMouseDown={[Function]} onMouseLeave={[Function]} onMouseUp={[Function]} onTouchEnd={[Function]} onTouchMove={[Function]} onTouchStart={[Function]} tabIndex="0" type="button" disabled={false} role="tab" aria-selected={[undefined]} onClick={[Function]}>
                                                              <span className="MuiTab-wrapper-144">
                                                                <span className="MuiTab-labelContainer-145">
                                                                  <span className="MuiTab-label-146 RSFNavTab-label-131">
=======
                                            <WithStyles(inject-Link) state={[Function]} className="RSFNavTab-link-134" to="/1" prefetch="always" onClick={[Function]} anchorProps={{...}}>
                                              <inject-Link state={[Function]} className="RSFNavTab-link-134" to="/1" prefetch="always" onClick={[Function]} anchorProps={{...}} classes={{...}}>
                                                <Link state={[Function]} className="RSFNavTab-link-134" to="/1" prefetch="always" onClick={[Function]} anchorProps={{...}} classes={{...}} history={{...}} router={{...}} location={{...}}>
                                                  <a onMouseEnter={[Function]} onMouseLeave={[Function]} data-th="topNavClicked" data-moov-link="on" className="RSFLink-root-137 RSFNavTab-link-134" style={[undefined]} onClick={[Function]} href="https://example.com/1" data-moov-rel="prefetch">
                                                    <WithStyles(Tab) className="RSFNavTab-root-131 RSFTabsRow-tab-116" label="Tab 1" classes={{...}}>
                                                      <Tab className="RSFNavTab-root-131 RSFTabsRow-tab-116" label="Tab 1" classes={{...}} disabled={false} textColor="inherit">
                                                        <WithStyles(ButtonBase) focusRipple={true} className="MuiTab-root-138 MuiTab-textColorInherit-140 RSFNavTab-root-131 RSFTabsRow-tab-116" role="tab" aria-selected={[undefined]} disabled={false} onClick={[Function]}>
                                                          <ButtonBase focusRipple={true} className="MuiTab-root-138 MuiTab-textColorInherit-140 RSFNavTab-root-131 RSFTabsRow-tab-116" role="tab" aria-selected={[undefined]} disabled={false} onClick={[Function]} classes={{...}} centerRipple={false} component="button" disableRipple={false} disableTouchRipple={false} tabIndex="0" type="button">
                                                            <button className="MuiButtonBase-root-150 MuiTab-root-138 MuiTab-textColorInherit-140 RSFNavTab-root-131 RSFTabsRow-tab-116" onBlur={[Function]} onFocus={[Function]} onKeyDown={[Function]} onKeyUp={[Function]} onMouseDown={[Function]} onMouseLeave={[Function]} onMouseUp={[Function]} onTouchEnd={[Function]} onTouchMove={[Function]} onTouchStart={[Function]} tabIndex="0" type="button" disabled={false} role="tab" aria-selected={[undefined]} onClick={[Function]}>
                                                              <span className="MuiTab-wrapper-146">
                                                                <span className="MuiTab-labelContainer-147">
                                                                  <span className="MuiTab-label-148 RSFNavTab-label-133">
>>>>>>> edf0c616
                                                                    Tab 1
                                                                  </span>
                                                                </span>
                                                              </span>
                                                              <NoSsr defer={false} fallback={{...}}>
                                                                <WithStyles(TouchRipple) innerRef={[Function]} center={false}>
                                                                  <TouchRipple center={false} classes={{...}}>
                                                                    <TransitionGroup component="span" enter={true} exit={true} className="MuiTouchRipple-root-151" childFactory={[Function: childFactory]}>
                                                                      <span className="MuiTouchRipple-root-151" />
                                                                    </TransitionGroup>
                                                                  </TouchRipple>
                                                                </WithStyles(TouchRipple)>
                                                              </NoSsr>
                                                            </button>
                                                          </ButtonBase>
                                                        </WithStyles(ButtonBase)>
                                                      </Tab>
                                                    </WithStyles(Tab)>
                                                  </a>
                                                </Link>
                                              </inject-Link>
                                            </WithStyles(inject-Link)>
                                          </Track>
                                        </inject-Track-with-app>
                                      </NavTab>
                                    </WithStyles(NavTab)>
                                    <WithStyles(NavTab) text="Tab 1" url="/2" state="{"page":"product"}" image={{...}} items={{...}} root={false} server={false} prefetch="visible" expanded={false} classes={{...}} item={{...}} onMouseEnter={[Function]} onMouseLeave={[Function]} onItemClick={[Function]} onClick={[Function]} fullWidth={false} indicator={false} selected={false} onChange={[Function]} textColor="inherit" value={1}>
                                      <NavTab text="Tab 1" url="/2" state="{"page":"product"}" image={{...}} items={{...}} root={false} server={false} prefetch="visible" expanded={false} item={{...}} onMouseEnter={[Function]} onMouseLeave={[Function]} onItemClick={[Function]} onClick={[Function]} fullWidth={false} indicator={false} selected={false} onChange={[Function]} textColor="inherit" value={1} classes={{...}}>
                                        <inject-Track-with-app event="topNavClicked" item={{...}}>
                                          <Track event="topNavClicked" item={{...}} app={{...}} trigger="onClick" onSuccess={[Function]} ampData={{...}}>
<<<<<<< HEAD
                                            <WithStyles(inject-Link) state={[Function: state]} className="RSFNavTab-link-132" to="/2" prefetch="visible" onClick={[Function]} anchorProps={{...}}>
                                              <inject-Link state={[Function: state]} className="RSFNavTab-link-132" to="/2" prefetch="visible" onClick={[Function]} anchorProps={{...}} classes={{...}}>
                                                <Link state={[Function: state]} className="RSFNavTab-link-132" to="/2" prefetch="visible" onClick={[Function]} anchorProps={{...}} classes={{...}} history={{...}} router={{...}} location={{...}}>
=======
                                            <WithStyles(inject-Link) state={[Function]} className="RSFNavTab-link-134" to="/2" prefetch="visible" onClick={[Function]} anchorProps={{...}}>
                                              <inject-Link state={[Function]} className="RSFNavTab-link-134" to="/2" prefetch="visible" onClick={[Function]} anchorProps={{...}} classes={{...}}>
                                                <Link state={[Function]} className="RSFNavTab-link-134" to="/2" prefetch="visible" onClick={[Function]} anchorProps={{...}} classes={{...}} history={{...}} router={{...}} location={{...}}>
>>>>>>> edf0c616
                                                  <VisibilitySensor onChange={[Function]} partialVisibility={true} active={true} minTopValue={0} scrollCheck={false} scrollDelay={250} scrollThrottle={-1} resizeCheck={false} resizeDelay={250} resizeThrottle={-1} intervalCheck={true} intervalDelay={100} delayedCall={false} offset={{...}} containment={{...}}>
                                                    <a onMouseEnter={[Function]} onMouseLeave={[Function]} data-th="topNavClicked" data-moov-link="on" className="RSFLink-root-135 RSFNavTab-link-132" style={[undefined]} onClick={[Function]} href="https://example.com/2" data-moov-rel="prefetch">
                                                      <WithStyles(Tab) className="RSFNavTab-root-129 RSFTabsRow-tab-115" label="Tab 1" classes={{...}}>
                                                        <Tab className="RSFNavTab-root-129 RSFTabsRow-tab-115" label="Tab 1" classes={{...}} disabled={false} textColor="inherit">
                                                          <WithStyles(ButtonBase) focusRipple={true} className="MuiTab-root-136 MuiTab-textColorInherit-138 RSFNavTab-root-129 RSFTabsRow-tab-115" role="tab" aria-selected={[undefined]} disabled={false} onClick={[Function]}>
                                                            <ButtonBase focusRipple={true} className="MuiTab-root-136 MuiTab-textColorInherit-138 RSFNavTab-root-129 RSFTabsRow-tab-115" role="tab" aria-selected={[undefined]} disabled={false} onClick={[Function]} classes={{...}} centerRipple={false} component="button" disableRipple={false} disableTouchRipple={false} tabIndex="0" type="button">
                                                              <button className="MuiButtonBase-root-148 MuiTab-root-136 MuiTab-textColorInherit-138 RSFNavTab-root-129 RSFTabsRow-tab-115" onBlur={[Function]} onFocus={[Function]} onKeyDown={[Function]} onKeyUp={[Function]} onMouseDown={[Function]} onMouseLeave={[Function]} onMouseUp={[Function]} onTouchEnd={[Function]} onTouchMove={[Function]} onTouchStart={[Function]} tabIndex="0" type="button" disabled={false} role="tab" aria-selected={[undefined]} onClick={[Function]}>
                                                                <span className="MuiTab-wrapper-144">
                                                                  <span className="MuiTab-labelContainer-145">
                                                                    <span className="MuiTab-label-146 RSFNavTab-label-131">
                                                                      Tab 1
                                                                    </span>
                                                                  </span>
                                                                </span>
                                                                <NoSsr defer={false} fallback={{...}}>
                                                                  <WithStyles(TouchRipple) innerRef={[Function]} center={false}>
                                                                    <TouchRipple center={false} classes={{...}}>
                                                                      <TransitionGroup component="span" enter={true} exit={true} className="MuiTouchRipple-root-151" childFactory={[Function: childFactory]}>
                                                                        <span className="MuiTouchRipple-root-151" />
                                                                      </TransitionGroup>
                                                                    </TouchRipple>
                                                                  </WithStyles(TouchRipple)>
                                                                </NoSsr>
                                                              </button>
                                                            </ButtonBase>
                                                          </WithStyles(ButtonBase)>
                                                        </Tab>
                                                      </WithStyles(Tab)>
                                                    </a>
                                                  </VisibilitySensor>
                                                </Link>
                                              </inject-Link>
                                            </WithStyles(inject-Link)>
                                          </Track>
                                        </inject-Track-with-app>
                                      </NavTab>
                                    </WithStyles(NavTab)>
                                  </div>
                                  <WithStyles(TabIndicator) className="MuiTabs-indicator-128 RSFTabsRow-indicator-112 RSFTabsRow-noSelection-113" color="secondary" style={{...}}>
                                    <TabIndicator className="MuiTabs-indicator-128 RSFTabsRow-indicator-112 RSFTabsRow-noSelection-113" color="secondary" style={{...}} classes={{...}}>
                                      <span className="MuiPrivateTabIndicator-root-158 MuiPrivateTabIndicator-colorSecondary-160 MuiTabs-indicator-128 RSFTabsRow-indicator-112 RSFTabsRow-noSelection-113" style={{...}} />
                                    </TabIndicator>
                                  </WithStyles(TabIndicator)>
                                </div>
                              </div>
                            </div>
                          </Tabs>
                        </WithStyles(Tabs)>
                      </TabsRow>
                    </inject-TabsRow-with-app>
                  </WithStyles(inject-TabsRow-with-app)>
                </div>
              </Paper>
            </WithStyles(Paper)>
          </NavTabs>
        </inject-NavTabs>
      </WithStyles(inject-NavTabs)>
    </MuiThemeProviderOld>
  </Provider>
</TestProvider>
`;<|MERGE_RESOLUTION|>--- conflicted
+++ resolved
@@ -24,10 +24,9 @@
                                       <NavTab text="Tab 1" url="/1" state="{"page":"product"}" image={{...}} items={{...}} root={false} server={false} prefetch={{...}} expanded={false} item={{...}} onMouseEnter={[Function]} onMouseLeave={[Function]} onItemClick={[Function]} onClick={[Function]} fullWidth={false} indicator={false} selected={false} onChange={[Function]} textColor="inherit" value={0} classes={{...}}>
                                         <inject-Track-with-app event="topNavClicked" item={{...}}>
                                           <Track event="topNavClicked" item={{...}} app={{...}} trigger="onClick" onSuccess={[Function]} ampData={{...}}>
-<<<<<<< HEAD
-                                            <WithStyles(inject-Link) state={[Function: state]} className="RSFNavTab-link-452" to="/1" prefetch={{...}} onClick={[Function]} anchorProps={{...}}>
-                                              <inject-Link state={[Function: state]} className="RSFNavTab-link-452" to="/1" prefetch={{...}} onClick={[Function]} anchorProps={{...}} classes={{...}}>
-                                                <Link state={[Function: state]} className="RSFNavTab-link-452" to="/1" prefetch={{...}} onClick={[Function]} anchorProps={{...}} classes={{...}} history={{...}} router={{...}} location={{...}}>
+                                            <WithStyles(inject-Link) state={[Function]} className="RSFNavTab-link-452" to="/1" prefetch={{...}} onClick={[Function]} anchorProps={{...}}>
+                                              <inject-Link state={[Function]} className="RSFNavTab-link-452" to="/1" prefetch={{...}} onClick={[Function]} anchorProps={{...}} classes={{...}}>
+                                                <Link state={[Function]} className="RSFNavTab-link-452" to="/1" prefetch={{...}} onClick={[Function]} anchorProps={{...}} classes={{...}} history={{...}} router={{...}} location={{...}}>
                                                   <a onMouseEnter={[Function]} onMouseLeave={[Function]} data-th="topNavClicked" data-moov-link="on" className="RSFLink-root-455 RSFNavTab-link-452" style={[undefined]} onClick={[Function]} href="https://example.com/1">
                                                     <WithStyles(Tab) className="RSFNavTab-root-449 RSFTabsRow-tab-435" label="Tab 1" classes={{...}}>
                                                       <Tab className="RSFNavTab-root-449 RSFTabsRow-tab-435" label="Tab 1" classes={{...}} disabled={false} textColor="inherit">
@@ -37,20 +36,6 @@
                                                               <span className="MuiTab-wrapper-464">
                                                                 <span className="MuiTab-labelContainer-465">
                                                                   <span className="MuiTab-label-466 RSFNavTab-label-451">
-=======
-                                            <WithStyles(inject-Link) state={[Function]} className="RSFNavTab-link-458" to="/1" prefetch={{...}} onClick={[Function]} anchorProps={{...}}>
-                                              <inject-Link state={[Function]} className="RSFNavTab-link-458" to="/1" prefetch={{...}} onClick={[Function]} anchorProps={{...}} classes={{...}}>
-                                                <Link state={[Function]} className="RSFNavTab-link-458" to="/1" prefetch={{...}} onClick={[Function]} anchorProps={{...}} classes={{...}} history={{...}} router={{...}} location={{...}}>
-                                                  <a onMouseEnter={[Function]} onMouseLeave={[Function]} data-th="topNavClicked" data-moov-link="on" className="RSFLink-root-461 RSFNavTab-link-458" style={[undefined]} onClick={[Function]} href="https://example.com/1">
-                                                    <WithStyles(Tab) className="RSFNavTab-root-455 RSFTabsRow-tab-440" label="Tab 1" classes={{...}}>
-                                                      <Tab className="RSFNavTab-root-455 RSFTabsRow-tab-440" label="Tab 1" classes={{...}} disabled={false} textColor="inherit">
-                                                        <WithStyles(ButtonBase) focusRipple={true} className="MuiTab-root-462 MuiTab-textColorInherit-464 RSFNavTab-root-455 RSFTabsRow-tab-440" role="tab" aria-selected={[undefined]} disabled={false} onClick={[Function]}>
-                                                          <ButtonBase focusRipple={true} className="MuiTab-root-462 MuiTab-textColorInherit-464 RSFNavTab-root-455 RSFTabsRow-tab-440" role="tab" aria-selected={[undefined]} disabled={false} onClick={[Function]} classes={{...}} centerRipple={false} component="button" disableRipple={false} disableTouchRipple={false} tabIndex="0" type="button">
-                                                            <button className="MuiButtonBase-root-474 MuiTab-root-462 MuiTab-textColorInherit-464 RSFNavTab-root-455 RSFTabsRow-tab-440" onBlur={[Function]} onFocus={[Function]} onKeyDown={[Function]} onKeyUp={[Function]} onMouseDown={[Function]} onMouseLeave={[Function]} onMouseUp={[Function]} onTouchEnd={[Function]} onTouchMove={[Function]} onTouchStart={[Function]} tabIndex="0" type="button" disabled={false} role="tab" aria-selected={[undefined]} onClick={[Function]}>
-                                                              <span className="MuiTab-wrapper-470">
-                                                                <span className="MuiTab-labelContainer-471">
-                                                                  <span className="MuiTab-label-472 RSFNavTab-label-457">
->>>>>>> edf0c616
                                                                     Tab 1
                                                                   </span>
                                                                 </span>
@@ -81,10 +66,9 @@
                                       <NavTab text="Tab 1" url="/2" state="{"page":"product"}" image={{...}} items={{...}} root={false} server={false} prefetch={{...}} expanded={false} item={{...}} onMouseEnter={[Function]} onMouseLeave={[Function]} onItemClick={[Function]} onClick={[Function]} fullWidth={false} indicator={false} selected={false} onChange={[Function]} textColor="inherit" value={1} classes={{...}}>
                                         <inject-Track-with-app event="topNavClicked" item={{...}}>
                                           <Track event="topNavClicked" item={{...}} app={{...}} trigger="onClick" onSuccess={[Function]} ampData={{...}}>
-<<<<<<< HEAD
-                                            <WithStyles(inject-Link) state={[Function: state]} className="RSFNavTab-link-452" to="/2" prefetch={{...}} onClick={[Function]} anchorProps={{...}}>
-                                              <inject-Link state={[Function: state]} className="RSFNavTab-link-452" to="/2" prefetch={{...}} onClick={[Function]} anchorProps={{...}} classes={{...}}>
-                                                <Link state={[Function: state]} className="RSFNavTab-link-452" to="/2" prefetch={{...}} onClick={[Function]} anchorProps={{...}} classes={{...}} history={{...}} router={{...}} location={{...}}>
+                                            <WithStyles(inject-Link) state={[Function]} className="RSFNavTab-link-452" to="/2" prefetch={{...}} onClick={[Function]} anchorProps={{...}}>
+                                              <inject-Link state={[Function]} className="RSFNavTab-link-452" to="/2" prefetch={{...}} onClick={[Function]} anchorProps={{...}} classes={{...}}>
+                                                <Link state={[Function]} className="RSFNavTab-link-452" to="/2" prefetch={{...}} onClick={[Function]} anchorProps={{...}} classes={{...}} history={{...}} router={{...}} location={{...}}>
                                                   <a onMouseEnter={[Function]} onMouseLeave={[Function]} data-th="topNavClicked" data-moov-link="on" className="RSFLink-root-455 RSFNavTab-link-452" style={[undefined]} onClick={[Function]} href="https://example.com/2">
                                                     <WithStyles(Tab) className="RSFNavTab-root-449 RSFTabsRow-tab-435" label="Tab 1" classes={{...}}>
                                                       <Tab className="RSFNavTab-root-449 RSFTabsRow-tab-435" label="Tab 1" classes={{...}} disabled={false} textColor="inherit">
@@ -94,20 +78,6 @@
                                                               <span className="MuiTab-wrapper-464">
                                                                 <span className="MuiTab-labelContainer-465">
                                                                   <span className="MuiTab-label-466 RSFNavTab-label-451">
-=======
-                                            <WithStyles(inject-Link) state={[Function]} className="RSFNavTab-link-458" to="/2" prefetch={{...}} onClick={[Function]} anchorProps={{...}}>
-                                              <inject-Link state={[Function]} className="RSFNavTab-link-458" to="/2" prefetch={{...}} onClick={[Function]} anchorProps={{...}} classes={{...}}>
-                                                <Link state={[Function]} className="RSFNavTab-link-458" to="/2" prefetch={{...}} onClick={[Function]} anchorProps={{...}} classes={{...}} history={{...}} router={{...}} location={{...}}>
-                                                  <a onMouseEnter={[Function]} onMouseLeave={[Function]} data-th="topNavClicked" data-moov-link="on" className="RSFLink-root-461 RSFNavTab-link-458" style={[undefined]} onClick={[Function]} href="https://example.com/2">
-                                                    <WithStyles(Tab) className="RSFNavTab-root-455 RSFTabsRow-tab-440" label="Tab 1" classes={{...}}>
-                                                      <Tab className="RSFNavTab-root-455 RSFTabsRow-tab-440" label="Tab 1" classes={{...}} disabled={false} textColor="inherit">
-                                                        <WithStyles(ButtonBase) focusRipple={true} className="MuiTab-root-462 MuiTab-textColorInherit-464 RSFNavTab-root-455 RSFTabsRow-tab-440" role="tab" aria-selected={[undefined]} disabled={false} onClick={[Function]}>
-                                                          <ButtonBase focusRipple={true} className="MuiTab-root-462 MuiTab-textColorInherit-464 RSFNavTab-root-455 RSFTabsRow-tab-440" role="tab" aria-selected={[undefined]} disabled={false} onClick={[Function]} classes={{...}} centerRipple={false} component="button" disableRipple={false} disableTouchRipple={false} tabIndex="0" type="button">
-                                                            <button className="MuiButtonBase-root-474 MuiTab-root-462 MuiTab-textColorInherit-464 RSFNavTab-root-455 RSFTabsRow-tab-440" onBlur={[Function]} onFocus={[Function]} onKeyDown={[Function]} onKeyUp={[Function]} onMouseDown={[Function]} onMouseLeave={[Function]} onMouseUp={[Function]} onTouchEnd={[Function]} onTouchMove={[Function]} onTouchStart={[Function]} tabIndex="0" type="button" disabled={false} role="tab" aria-selected={[undefined]} onClick={[Function]}>
-                                                              <span className="MuiTab-wrapper-470">
-                                                                <span className="MuiTab-labelContainer-471">
-                                                                  <span className="MuiTab-label-472 RSFNavTab-label-457">
->>>>>>> edf0c616
                                                                     Tab 1
                                                                   </span>
                                                                 </span>
@@ -183,10 +153,9 @@
                                       <NavTab text="Tab 1" url="/1" state="{"page":"product"}" image={{...}} items={{...}} root={false} server={false} prefetch={{...}} expanded={false} item={{...}} onMouseEnter={[Function]} onMouseLeave={[Function]} onItemClick={[Function]} onClick={[Function]} fullWidth={false} indicator={false} selected={false} onChange={[Function]} textColor="inherit" value={0} classes={{...}}>
                                         <inject-Track-with-app event="topNavClicked" item={{...}}>
                                           <Track event="topNavClicked" item={{...}} app={{...}} trigger="onClick" onSuccess={[Function]} ampData={{...}}>
-<<<<<<< HEAD
-                                            <WithStyles(inject-Link) state={[Function: state]} className="RSFNavTab-link-52" to="/1" prefetch={{...}} onClick={[Function]} anchorProps={{...}}>
-                                              <inject-Link state={[Function: state]} className="RSFNavTab-link-52" to="/1" prefetch={{...}} onClick={[Function]} anchorProps={{...}} classes={{...}}>
-                                                <Link state={[Function: state]} className="RSFNavTab-link-52" to="/1" prefetch={{...}} onClick={[Function]} anchorProps={{...}} classes={{...}} history={{...}} router={{...}} location={{...}}>
+                                            <WithStyles(inject-Link) state={[Function]} className="RSFNavTab-link-52" to="/1" prefetch={{...}} onClick={[Function]} anchorProps={{...}}>
+                                              <inject-Link state={[Function]} className="RSFNavTab-link-52" to="/1" prefetch={{...}} onClick={[Function]} anchorProps={{...}} classes={{...}}>
+                                                <Link state={[Function]} className="RSFNavTab-link-52" to="/1" prefetch={{...}} onClick={[Function]} anchorProps={{...}} classes={{...}} history={{...}} router={{...}} location={{...}}>
                                                   <a onMouseEnter={[Function]} onMouseLeave={[Function]} data-th="topNavClicked" data-moov-link="on" className="RSFLink-root-55 RSFNavTab-link-52" style={[undefined]} onClick={[Function]} href="https://example.com/1">
                                                     <WithStyles(Tab) className="RSFNavTab-root-49 RSFTabsRow-tab-35" label="Tab 1" classes={{...}}>
                                                       <Tab className="RSFNavTab-root-49 RSFTabsRow-tab-35" label="Tab 1" classes={{...}} disabled={false} textColor="inherit">
@@ -196,20 +165,6 @@
                                                               <span className="MuiTab-wrapper-64">
                                                                 <span className="MuiTab-labelContainer-65">
                                                                   <span className="MuiTab-label-66 RSFNavTab-label-51">
-=======
-                                            <WithStyles(inject-Link) state={[Function]} className="RSFNavTab-link-53" to="/1" prefetch={{...}} onClick={[Function]} anchorProps={{...}}>
-                                              <inject-Link state={[Function]} className="RSFNavTab-link-53" to="/1" prefetch={{...}} onClick={[Function]} anchorProps={{...}} classes={{...}}>
-                                                <Link state={[Function]} className="RSFNavTab-link-53" to="/1" prefetch={{...}} onClick={[Function]} anchorProps={{...}} classes={{...}} history={{...}} router={{...}} location={{...}}>
-                                                  <a onMouseEnter={[Function]} onMouseLeave={[Function]} data-th="topNavClicked" data-moov-link="on" className="RSFLink-root-56 RSFNavTab-link-53" style={[undefined]} onClick={[Function]} href="https://example.com/1">
-                                                    <WithStyles(Tab) className="RSFNavTab-root-50 RSFTabsRow-tab-35" label="Tab 1" classes={{...}}>
-                                                      <Tab className="RSFNavTab-root-50 RSFTabsRow-tab-35" label="Tab 1" classes={{...}} disabled={false} textColor="inherit">
-                                                        <WithStyles(ButtonBase) focusRipple={true} className="MuiTab-root-57 MuiTab-textColorInherit-59 RSFNavTab-root-50 RSFTabsRow-tab-35" role="tab" aria-selected={[undefined]} disabled={false} onClick={[Function]}>
-                                                          <ButtonBase focusRipple={true} className="MuiTab-root-57 MuiTab-textColorInherit-59 RSFNavTab-root-50 RSFTabsRow-tab-35" role="tab" aria-selected={[undefined]} disabled={false} onClick={[Function]} classes={{...}} centerRipple={false} component="button" disableRipple={false} disableTouchRipple={false} tabIndex="0" type="button">
-                                                            <button className="MuiButtonBase-root-69 MuiTab-root-57 MuiTab-textColorInherit-59 RSFNavTab-root-50 RSFTabsRow-tab-35" onBlur={[Function]} onFocus={[Function]} onKeyDown={[Function]} onKeyUp={[Function]} onMouseDown={[Function]} onMouseLeave={[Function]} onMouseUp={[Function]} onTouchEnd={[Function]} onTouchMove={[Function]} onTouchStart={[Function]} tabIndex="0" type="button" disabled={false} role="tab" aria-selected={[undefined]} onClick={[Function]}>
-                                                              <span className="MuiTab-wrapper-65">
-                                                                <span className="MuiTab-labelContainer-66">
-                                                                  <span className="MuiTab-label-67 RSFNavTab-label-52">
->>>>>>> edf0c616
                                                                     Tab 1
                                                                   </span>
                                                                 </span>
@@ -240,10 +195,9 @@
                                       <NavTab text="Tab 1" url="/2" state="{"page":"product"}" image={{...}} items={{...}} root={false} server={false} prefetch={{...}} expanded={false} item={{...}} onMouseEnter={[Function]} onMouseLeave={[Function]} onItemClick={[Function]} onClick={[Function]} fullWidth={false} indicator={false} selected={false} onChange={[Function]} textColor="inherit" value={1} classes={{...}}>
                                         <inject-Track-with-app event="topNavClicked" item={{...}}>
                                           <Track event="topNavClicked" item={{...}} app={{...}} trigger="onClick" onSuccess={[Function]} ampData={{...}}>
-<<<<<<< HEAD
-                                            <WithStyles(inject-Link) state={[Function: state]} className="RSFNavTab-link-52" to="/2" prefetch={{...}} onClick={[Function]} anchorProps={{...}}>
-                                              <inject-Link state={[Function: state]} className="RSFNavTab-link-52" to="/2" prefetch={{...}} onClick={[Function]} anchorProps={{...}} classes={{...}}>
-                                                <Link state={[Function: state]} className="RSFNavTab-link-52" to="/2" prefetch={{...}} onClick={[Function]} anchorProps={{...}} classes={{...}} history={{...}} router={{...}} location={{...}}>
+                                            <WithStyles(inject-Link) state={[Function]} className="RSFNavTab-link-52" to="/2" prefetch={{...}} onClick={[Function]} anchorProps={{...}}>
+                                              <inject-Link state={[Function]} className="RSFNavTab-link-52" to="/2" prefetch={{...}} onClick={[Function]} anchorProps={{...}} classes={{...}}>
+                                                <Link state={[Function]} className="RSFNavTab-link-52" to="/2" prefetch={{...}} onClick={[Function]} anchorProps={{...}} classes={{...}} history={{...}} router={{...}} location={{...}}>
                                                   <a onMouseEnter={[Function]} onMouseLeave={[Function]} data-th="topNavClicked" data-moov-link="on" className="RSFLink-root-55 RSFNavTab-link-52" style={[undefined]} onClick={[Function]} href="https://example.com/2">
                                                     <WithStyles(Tab) className="RSFNavTab-root-49 RSFTabsRow-tab-35" label="Tab 1" classes={{...}}>
                                                       <Tab className="RSFNavTab-root-49 RSFTabsRow-tab-35" label="Tab 1" classes={{...}} disabled={false} textColor="inherit">
@@ -253,20 +207,6 @@
                                                               <span className="MuiTab-wrapper-64">
                                                                 <span className="MuiTab-labelContainer-65">
                                                                   <span className="MuiTab-label-66 RSFNavTab-label-51">
-=======
-                                            <WithStyles(inject-Link) state={[Function]} className="RSFNavTab-link-53" to="/2" prefetch={{...}} onClick={[Function]} anchorProps={{...}}>
-                                              <inject-Link state={[Function]} className="RSFNavTab-link-53" to="/2" prefetch={{...}} onClick={[Function]} anchorProps={{...}} classes={{...}}>
-                                                <Link state={[Function]} className="RSFNavTab-link-53" to="/2" prefetch={{...}} onClick={[Function]} anchorProps={{...}} classes={{...}} history={{...}} router={{...}} location={{...}}>
-                                                  <a onMouseEnter={[Function]} onMouseLeave={[Function]} data-th="topNavClicked" data-moov-link="on" className="RSFLink-root-56 RSFNavTab-link-53" style={[undefined]} onClick={[Function]} href="https://example.com/2">
-                                                    <WithStyles(Tab) className="RSFNavTab-root-50 RSFTabsRow-tab-35" label="Tab 1" classes={{...}}>
-                                                      <Tab className="RSFNavTab-root-50 RSFTabsRow-tab-35" label="Tab 1" classes={{...}} disabled={false} textColor="inherit">
-                                                        <WithStyles(ButtonBase) focusRipple={true} className="MuiTab-root-57 MuiTab-textColorInherit-59 RSFNavTab-root-50 RSFTabsRow-tab-35" role="tab" aria-selected={[undefined]} disabled={false} onClick={[Function]}>
-                                                          <ButtonBase focusRipple={true} className="MuiTab-root-57 MuiTab-textColorInherit-59 RSFNavTab-root-50 RSFTabsRow-tab-35" role="tab" aria-selected={[undefined]} disabled={false} onClick={[Function]} classes={{...}} centerRipple={false} component="button" disableRipple={false} disableTouchRipple={false} tabIndex="0" type="button">
-                                                            <button className="MuiButtonBase-root-69 MuiTab-root-57 MuiTab-textColorInherit-59 RSFNavTab-root-50 RSFTabsRow-tab-35" onBlur={[Function]} onFocus={[Function]} onKeyDown={[Function]} onKeyUp={[Function]} onMouseDown={[Function]} onMouseLeave={[Function]} onMouseUp={[Function]} onTouchEnd={[Function]} onTouchMove={[Function]} onTouchStart={[Function]} tabIndex="0" type="button" disabled={false} role="tab" aria-selected={[undefined]} onClick={[Function]}>
-                                                              <span className="MuiTab-wrapper-65">
-                                                                <span className="MuiTab-labelContainer-66">
-                                                                  <span className="MuiTab-label-67 RSFNavTab-label-52">
->>>>>>> edf0c616
                                                                     Tab 1
                                                                   </span>
                                                                 </span>
@@ -342,10 +282,9 @@
                                       <NavTab text="Tab 1" url="/1" state="{"page":"product"}" image={{...}} items={{...}} root={false} server={false} prefetch="always" expanded={false} item={{...}} onMouseEnter={[Function]} onMouseLeave={[Function]} onItemClick={[Function]} onClick={[Function]} fullWidth={false} indicator={false} selected={false} onChange={[Function]} textColor="inherit" value={0} classes={{...}}>
                                         <inject-Track-with-app event="topNavClicked" item={{...}}>
                                           <Track event="topNavClicked" item={{...}} app={{...}} trigger="onClick" onSuccess={[Function]} ampData={{...}}>
-<<<<<<< HEAD
-                                            <WithStyles(inject-Link) state={[Function: state]} className="RSFNavTab-link-132" to="/1" prefetch="always" onClick={[Function]} anchorProps={{...}}>
-                                              <inject-Link state={[Function: state]} className="RSFNavTab-link-132" to="/1" prefetch="always" onClick={[Function]} anchorProps={{...}} classes={{...}}>
-                                                <Link state={[Function: state]} className="RSFNavTab-link-132" to="/1" prefetch="always" onClick={[Function]} anchorProps={{...}} classes={{...}} history={{...}} router={{...}} location={{...}}>
+                                            <WithStyles(inject-Link) state={[Function]} className="RSFNavTab-link-132" to="/1" prefetch="always" onClick={[Function]} anchorProps={{...}}>
+                                              <inject-Link state={[Function]} className="RSFNavTab-link-132" to="/1" prefetch="always" onClick={[Function]} anchorProps={{...}} classes={{...}}>
+                                                <Link state={[Function]} className="RSFNavTab-link-132" to="/1" prefetch="always" onClick={[Function]} anchorProps={{...}} classes={{...}} history={{...}} router={{...}} location={{...}}>
                                                   <a onMouseEnter={[Function]} onMouseLeave={[Function]} data-th="topNavClicked" data-moov-link="on" className="RSFLink-root-135 RSFNavTab-link-132" style={[undefined]} onClick={[Function]} href="https://example.com/1" data-moov-rel="prefetch">
                                                     <WithStyles(Tab) className="RSFNavTab-root-129 RSFTabsRow-tab-115" label="Tab 1" classes={{...}}>
                                                       <Tab className="RSFNavTab-root-129 RSFTabsRow-tab-115" label="Tab 1" classes={{...}} disabled={false} textColor="inherit">
@@ -355,20 +294,6 @@
                                                               <span className="MuiTab-wrapper-144">
                                                                 <span className="MuiTab-labelContainer-145">
                                                                   <span className="MuiTab-label-146 RSFNavTab-label-131">
-=======
-                                            <WithStyles(inject-Link) state={[Function]} className="RSFNavTab-link-134" to="/1" prefetch="always" onClick={[Function]} anchorProps={{...}}>
-                                              <inject-Link state={[Function]} className="RSFNavTab-link-134" to="/1" prefetch="always" onClick={[Function]} anchorProps={{...}} classes={{...}}>
-                                                <Link state={[Function]} className="RSFNavTab-link-134" to="/1" prefetch="always" onClick={[Function]} anchorProps={{...}} classes={{...}} history={{...}} router={{...}} location={{...}}>
-                                                  <a onMouseEnter={[Function]} onMouseLeave={[Function]} data-th="topNavClicked" data-moov-link="on" className="RSFLink-root-137 RSFNavTab-link-134" style={[undefined]} onClick={[Function]} href="https://example.com/1" data-moov-rel="prefetch">
-                                                    <WithStyles(Tab) className="RSFNavTab-root-131 RSFTabsRow-tab-116" label="Tab 1" classes={{...}}>
-                                                      <Tab className="RSFNavTab-root-131 RSFTabsRow-tab-116" label="Tab 1" classes={{...}} disabled={false} textColor="inherit">
-                                                        <WithStyles(ButtonBase) focusRipple={true} className="MuiTab-root-138 MuiTab-textColorInherit-140 RSFNavTab-root-131 RSFTabsRow-tab-116" role="tab" aria-selected={[undefined]} disabled={false} onClick={[Function]}>
-                                                          <ButtonBase focusRipple={true} className="MuiTab-root-138 MuiTab-textColorInherit-140 RSFNavTab-root-131 RSFTabsRow-tab-116" role="tab" aria-selected={[undefined]} disabled={false} onClick={[Function]} classes={{...}} centerRipple={false} component="button" disableRipple={false} disableTouchRipple={false} tabIndex="0" type="button">
-                                                            <button className="MuiButtonBase-root-150 MuiTab-root-138 MuiTab-textColorInherit-140 RSFNavTab-root-131 RSFTabsRow-tab-116" onBlur={[Function]} onFocus={[Function]} onKeyDown={[Function]} onKeyUp={[Function]} onMouseDown={[Function]} onMouseLeave={[Function]} onMouseUp={[Function]} onTouchEnd={[Function]} onTouchMove={[Function]} onTouchStart={[Function]} tabIndex="0" type="button" disabled={false} role="tab" aria-selected={[undefined]} onClick={[Function]}>
-                                                              <span className="MuiTab-wrapper-146">
-                                                                <span className="MuiTab-labelContainer-147">
-                                                                  <span className="MuiTab-label-148 RSFNavTab-label-133">
->>>>>>> edf0c616
                                                                     Tab 1
                                                                   </span>
                                                                 </span>
@@ -399,15 +324,9 @@
                                       <NavTab text="Tab 1" url="/2" state="{"page":"product"}" image={{...}} items={{...}} root={false} server={false} prefetch="visible" expanded={false} item={{...}} onMouseEnter={[Function]} onMouseLeave={[Function]} onItemClick={[Function]} onClick={[Function]} fullWidth={false} indicator={false} selected={false} onChange={[Function]} textColor="inherit" value={1} classes={{...}}>
                                         <inject-Track-with-app event="topNavClicked" item={{...}}>
                                           <Track event="topNavClicked" item={{...}} app={{...}} trigger="onClick" onSuccess={[Function]} ampData={{...}}>
-<<<<<<< HEAD
-                                            <WithStyles(inject-Link) state={[Function: state]} className="RSFNavTab-link-132" to="/2" prefetch="visible" onClick={[Function]} anchorProps={{...}}>
-                                              <inject-Link state={[Function: state]} className="RSFNavTab-link-132" to="/2" prefetch="visible" onClick={[Function]} anchorProps={{...}} classes={{...}}>
-                                                <Link state={[Function: state]} className="RSFNavTab-link-132" to="/2" prefetch="visible" onClick={[Function]} anchorProps={{...}} classes={{...}} history={{...}} router={{...}} location={{...}}>
-=======
-                                            <WithStyles(inject-Link) state={[Function]} className="RSFNavTab-link-134" to="/2" prefetch="visible" onClick={[Function]} anchorProps={{...}}>
-                                              <inject-Link state={[Function]} className="RSFNavTab-link-134" to="/2" prefetch="visible" onClick={[Function]} anchorProps={{...}} classes={{...}}>
-                                                <Link state={[Function]} className="RSFNavTab-link-134" to="/2" prefetch="visible" onClick={[Function]} anchorProps={{...}} classes={{...}} history={{...}} router={{...}} location={{...}}>
->>>>>>> edf0c616
+                                            <WithStyles(inject-Link) state={[Function]} className="RSFNavTab-link-132" to="/2" prefetch="visible" onClick={[Function]} anchorProps={{...}}>
+                                              <inject-Link state={[Function]} className="RSFNavTab-link-132" to="/2" prefetch="visible" onClick={[Function]} anchorProps={{...}} classes={{...}}>
+                                                <Link state={[Function]} className="RSFNavTab-link-132" to="/2" prefetch="visible" onClick={[Function]} anchorProps={{...}} classes={{...}} history={{...}} router={{...}} location={{...}}>
                                                   <VisibilitySensor onChange={[Function]} partialVisibility={true} active={true} minTopValue={0} scrollCheck={false} scrollDelay={250} scrollThrottle={-1} resizeCheck={false} resizeDelay={250} resizeThrottle={-1} intervalCheck={true} intervalDelay={100} delayedCall={false} offset={{...}} containment={{...}}>
                                                     <a onMouseEnter={[Function]} onMouseLeave={[Function]} data-th="topNavClicked" data-moov-link="on" className="RSFLink-root-135 RSFNavTab-link-132" style={[undefined]} onClick={[Function]} href="https://example.com/2" data-moov-rel="prefetch">
                                                       <WithStyles(Tab) className="RSFNavTab-root-129 RSFTabsRow-tab-115" label="Tab 1" classes={{...}}>
