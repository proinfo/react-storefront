--- conflicted
+++ resolved
@@ -121,11 +121,7 @@
           credentials: 'include',
           signal: abort.signal,
           headers: {
-<<<<<<< HEAD
             'x-rsf-prefetch': '{{allowPrefetchThrottling}}' === 'true' ? 'only-if-cached' : '1'
-=======
-            'x-rsf-prefetch': '1'
->>>>>>> ab2d4a10
           }
         })
           .then(response => {
